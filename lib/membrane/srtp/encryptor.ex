--- conflicted
+++ resolved
@@ -11,17 +11,12 @@
 
     alias Membrane.{Buffer, RTP, SRTP}
 
-<<<<<<< HEAD
     def_input_pad :input, accepted_format: _any, demand_mode: :auto
     def_output_pad :output, accepted_format: _any, demand_mode: :auto
-=======
+
     defguardp is_protection_error_fatal(type, reason)
               when type == :rtcp or
                      (type == :rtp and reason not in [:replay_fail, :replay_old])
-
-    def_input_pad :input, caps: :any, demand_mode: :auto
-    def_output_pad :output, caps: :any, demand_mode: :auto
->>>>>>> 189ef49a
 
     def_options policies: [
                   spec: [ExLibSRTP.Policy.t()],
