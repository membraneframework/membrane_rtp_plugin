if Code.ensure_loaded?(ExLibSRTP) do
  defmodule Membrane.SRTP.Decryptor do
    @moduledoc """
    Converts SRTP packets to plain RTP.

    Decryptor expects that buffers passed to `handle_process/4` have already parsed headers
    in the metadata field as they contain information about header length. The header
    length is needed to avoid parsing the header twice in case of any elements preceding
    the decryptor needed the information to e.g. drop the packet before reaching the decryptor.
    `ExLibSRTP` expects a valid SRTP packet containing the header, after decryption, the
    payload binary again includes the header. The header's length simply allows stripping
    the header without any additional parsing.

    Requires adding [srtp](https://github.com/membraneframework/elixir_libsrtp) dependency to work.
    """
    use Membrane.Filter

    require Membrane.Logger

    alias Membrane.Buffer
    alias Membrane.RTP.Utils
    alias Membrane.SRTP

    def_input_pad :input, accepted_format: _any, demand_mode: :auto
    def_output_pad :output, accepted_format: _any, demand_mode: :auto

    def_options policies: [
                  spec: [ExLibSRTP.Policy.t()],
                  description: """
                  List of SRTP policies to use for decrypting packets.
                  See `t:ExLibSRTP.Policy.t/0` for details.
                  """
                ]

    @impl true
    def handle_init(_ctx, %__MODULE__{policies: policies}) do
      state = %{
        policies: policies,
        srtp: nil
      }

      {[], state}
    end

    @impl true
    def handle_setup(_ctx, state) do
      srtp = ExLibSRTP.new()

      state.policies
      |> Bunch.listify()
      |> Enum.each(&ExLibSRTP.add_stream(srtp, &1))

      {[], %{state | srtp: srtp}}
    end

    @impl true
    def handle_event(_pad, %SRTP.KeyingMaterialEvent{} = event, _ctx, %{policies: []} = state) do
      {:ok, crypto_profile} =
        ExLibSRTP.Policy.crypto_profile_from_dtls_srtp_protection_profile(
          event.protection_profile
        )

      policy = %ExLibSRTP.Policy{
        ssrc: :any_inbound,
        key: event.remote_keying_material,
        rtp: crypto_profile,
        rtcp: crypto_profile
      }

      :ok = ExLibSRTP.add_stream(state.srtp, policy)
      {[], Map.put(state, :policies, [policy])}
    end

    @impl true
    def handle_event(_pad, %SRTP.KeyingMaterialEvent{}, _ctx, state) do
      Membrane.Logger.warn("Got unexpected SRTP.KeyingMaterialEvent. Ignoring.")
      {[], state}
    end

    @impl true
    def handle_event(pad, other, ctx, state), do: super(pad, other, ctx, state)

    @impl true
    def handle_process(:input, buffer, _ctx, state) do
      %Buffer{
        payload: payload,
        metadata: %{
          rtp: %{
            padding_size: padding_size,
            total_header_size: total_header_size
          }
        }
      } = buffer

      state.srtp
      |> ExLibSRTP.unprotect(payload)
      |> case do
        {:ok, payload} ->
          # decrypted payload contains the header that we can simply strip without any parsing as we know its length
          <<_header::binary-size(total_header_size), payload::binary>> = payload

          {:ok, {payload, _size}} = Utils.strip_padding(payload, padding_size > 0)

          {[buffer: {:output, %Buffer{buffer | payload: payload}}], state}

        {:error, reason} when reason in [:replay_fail, :replay_old] ->
          Membrane.Logger.debug("""
          Couldn't unprotect srtp packet:
          #{inspect(payload, limit: :infinity)}
          Reason: #{inspect(reason)}. Ignoring packet.
          """)

<<<<<<< HEAD
          {[], state}
=======
          {:ok, state}

        {:error, reason} ->
          raise "Couldn't unprotect SRTP packet due to #{inspect(reason)}"
>>>>>>> 189ef49a
      end
    end
  end
end<|MERGE_RESOLUTION|>--- conflicted
+++ resolved
@@ -110,14 +110,10 @@
           Reason: #{inspect(reason)}. Ignoring packet.
           """)
 
-<<<<<<< HEAD
           {[], state}
-=======
-          {:ok, state}
 
         {:error, reason} ->
           raise "Couldn't unprotect SRTP packet due to #{inspect(reason)}"
->>>>>>> 189ef49a
       end
     end
   end
