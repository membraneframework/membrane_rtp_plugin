--- conflicted
+++ resolved
@@ -4,24 +4,15 @@
   """
   use Membrane.Filter
 
-<<<<<<< HEAD
-  alias Membrane.RTCPEvent
-  alias Membrane.RTCP.{FeedbackPacket, SenderReportPacket, TransportFeedbackPacket}
-  alias Membrane.{RTCP, RTP}
-  alias Membrane.RTCP.ReceiverReport
-  alias Membrane.RTCP.TransportFeedbackPacket.NACK
-  alias Membrane.RTP.RetransmissionRequest
-  alias Membrane.Time
-
-=======
->>>>>>> 189ef49a
   require Membrane.Logger
   require Membrane.TelemetryMetrics
   alias Membrane.RTCP.ReceiverReport
-  alias Membrane.RTCP.{FeedbackPacket, SenderReportPacket}
+  alias Membrane.RTCP.{FeedbackPacket, SenderReportPacket, TransportFeedbackPacket}
   alias Membrane.RTCPEvent
   alias Membrane.Time
   alias Membrane.{RTCP, RTP}
+  alias Membrane.RTCP.TransportFeedbackPacket.NACK
+  alias Membrane.RTP.RetransmissionRequest
 
   def_input_pad :input, caps: :any, demand_mode: :auto
   def_output_pad :output, caps: :any, demand_mode: :auto
