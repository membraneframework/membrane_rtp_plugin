--- conflicted
+++ resolved
@@ -41,13 +41,9 @@
 
     @impl true
     def handle_process(:input, buffer, _ctx, state) do
-<<<<<<< HEAD
-      {:ok, payload} = ExLibSRTP.unprotect_rtcp(state.srtp, buffer.payload)
-      {[buffer: {:output, %Buffer{buffer | payload: payload}}], state}
-=======
       case ExLibSRTP.unprotect_rtcp(state.srtp, buffer.payload) do
         {:ok, payload} ->
-          {{:ok, buffer: {:output, %Buffer{buffer | payload: payload}}}, state}
+          {[buffer: {:output, %Buffer{buffer | payload: payload}}], state}
 
         {:error, reason} when reason in [:replay_fail, :replay_old] ->
           Membrane.Logger.debug("""
@@ -56,12 +52,11 @@
           Reason: #{inspect(reason)}. Ignoring packet.
           """)
 
-          {:ok, state}
+          {[], state}
 
         {:error, reason} ->
           raise "Couldn't unprotect SRTCP packet due to #{inspect(reason)}"
       end
->>>>>>> 189ef49a
     end
 
     @impl true
