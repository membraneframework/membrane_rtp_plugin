defmodule Membrane.RTP.SessionBin do
  @moduledoc """
  Bin handling one RTP session, that may consist of multiple incoming and outgoing RTP streams.

  ## Incoming streams
  Incoming RTP streams can be connected via `:rtp_input` pads. As each pad can provide multiple RTP streams,
  they are distinguished basing on SSRC. Once a new stream is received, bin sends `t:new_stream_notification_t/0`
  notification, meaning the parent should link `Pad.ref(:output, ssrc)` pad to consuming components. The stream is
  then depayloaded and forwarded via said pad.

  ## Outgoing streams
  To create an RTP stream, the source stream needs to be connected via `Pad.ref(:input, ssrc)` pad and the sink -
  via `Pad.ref(:rtp_output, ssrc)`. At least one of `:encoding` or `:payload_type` options of `:rtp_output` pad
  must be provided too.

  ## Payloaders and depayloaders
  Payloaders are Membrane elements that transform stream so that it can be put into RTP packets, while depayloaders
  work the other way round. Different codecs require different payloaders and depayloaders.

  By default `SessionBin` will neither payload nor depayload incoming/outgoing streams, to do so a payloader/depayloader needs to be
  passed via `Pad.ref(:input, ssrc)` and `Pad.ref(:output, ssrc)` pads options.

  Payloading/Depayloading is necessary if we need to somehow transform the streams. If `SessionBin`s main role is to route packets
  then depayloading and payloading processes are redundant.

  Payloaders and depayloaders can be found in `membrane_rtp_X_plugin` packages, where X stands for codec name.
  It's enough when such a plugin is added to dependencies. To determine which payloader/depayloader to use, one can use `Membrane.RTP.PayloadFormatResolver`
  which given an encoding name should resolve to proper payloader/depayloader modules (if those previously have been registered via mentioned plugins).

  For payloading and depayloading, `SessionBin` uses respective bins `Membrane.RTP.PayloaderBin` and `Membrane.RTP.DepayloaderBin`
  which will be spawned once payloader/depayloader are passed explicitly via pads' options.

  #### Important note
  Payloaders and depayloaders are mostly needed when working with external media sources (in different formats than RTP).
  For applications such as an SFU it is not needed to either payload or depayload the RTP stream as we are always dealing with RTP format.
  In such a case, SessionBin will receive payloaded packets and work as a simple proxy just forwarding the packets (and decrypting them if necessary).
  Therefore it is possible to specify in newly added pads if payloaders/depayloaders should be used for the certain stream.

  ## RTCP
  RTCP packets for inbound stream can be provided either in-band or via a separate `rtp_input` pad instance. Corresponding
  receiver report packets will be sent back through `rtcp_output` with the same id as `rtp_input` for the RTP stream.

  RTCP for outbound stream is not yet supported. # But will be :)
  """
  use Membrane.Bin

  alias Membrane.{ParentSpec, RemoteStream, RTCP, RTP, SRTP}
  alias Membrane.RTP.{PayloadFormat, Session}

  require Bitwise
  require Membrane.Logger

  @type new_stream_notification_t :: Membrane.RTP.SSRCRouter.new_stream_notification_t()

  @typedoc """
  A module that will be spawned and linked just before a newly created `:output` pad representing
  a single RTP stream.

  Given extension config must be a valid `Membrane.Filter`.

  An extension will be spawned inside the bin under `{extension_name :: atom(), ssrc}` name.

  ### Currently supported extensions are:
  * `Membrane.RTP.VAD`

  ### Example usage
  `{:vad, %Mebrane.RTP.VAD{time_window: 1_000_000}}`
  """
  @type extension_t ::
          {extension_name :: atom(), extension_config :: Membrane.ParentSpec.child_spec_t()}

  @typedoc """
  A definition of a child that will be responsible for arbitrary packet filtering
  inside `Membrane.RTP.StreamReceiveBin`. Each filter should have just a single input and output
  pad named accordingly.

  A filter can be responsible e.g. for dropping silent audio packets when encountered VAD extension data in the
  packet header.
  """
  @type packet_filter_t :: {Membrane.Child.name_t(), Membrane.ParentSpec.child_spec_t()}

  @ssrc_boundaries 2..(Bitwise.bsl(1, 32) - 1)

  @rtp_input_buffer_params [warn_size: 250, fail_size: 500]

  def_options fmt_mapping: [
                spec: %{RTP.payload_type_t() => {RTP.encoding_name_t(), RTP.clock_rate_t()}},
                default: %{},
                description: "Mapping of the custom payload types ( > 95)"
              ],
<<<<<<< HEAD
              custom_payloaders: [
                spec: %{RTP.encoding_name_t() => module()},
                default: %{},
                description: "Mapping from encoding names to custom payloader modules"
              ],
              custom_depayloaders: [
                spec: %{RTP.encoding_name_t() => module()},
                default: %{},
                description: "Mapping from encoding names to custom depayloader modules"
              ],
              rtcp_receiver_report_interval: [
=======
              rtcp_report_interval: [
>>>>>>> 7079d8de
                spec: Membrane.Time.t() | nil,
                default: nil,
                description: "Interval between sending subseqent RTCP receiver reports."
              ],
              rtcp_sender_report_interval: [
                spec: Membrane.Time.t() | nil,
                default: nil,
                description: "Interval between sending subseqent RTCP sender reports."
              ],
              receiver_ssrc_generator: [
                type: :function,
                spec:
                  (local_ssrcs :: [pos_integer], remote_ssrcs :: [pos_integer] ->
                     ssrc :: pos_integer),
                default: &__MODULE__.generate_receiver_ssrc/2,
                description: """
                Function generating receiver SSRCs. Default one generates random SSRC
                that is not in `local_ssrcs` nor `remote_ssrcs`.
                """
              ],
              secure?: [
                type: :boolean,
                default: false,
                description: """
                Specifies whether to use SRTP.
                Requires adding [srtp](https://github.com/membraneframework/elixir_libsrtp) dependency to work.
                """
              ],
              srtp_policies: [
                spec: [ExLibSRTP.Policy.t()],
                default: [],
                description: """
                List of SRTP policies to use for decrypting packets. Used only when `secure?` is set to `true`.
                See `t:ExLibSRTP.Policy.t/0` for details.
                """
              ],
              receiver_srtp_policies: [
                spec: [ExLibSRTP.Policy.t()] | nil,
                default: nil,
                description: """
                List of SRTP policies to use for encrypting receiver reports and other receiver RTCP packets.
                Used only when `secure?` is set to `true`.
                Defaults to the value of `srtp_policies`.
                See `t:ExLibSRTP.Policy.t/0` for details.
                """
              ]

  @doc false
  @spec generate_receiver_ssrc([RTP.ssrc_t()], [RTP.ssrc_t()]) :: RTP.ssrc_t()
  def generate_receiver_ssrc(local_ssrcs, remote_ssrcs) do
    fn -> Enum.random(@ssrc_boundaries) end
    |> Stream.repeatedly()
    |> Enum.find(&(&1 not in local_ssrcs and &1 not in remote_ssrcs))
  end

  def_input_pad :input,
    demand_unit: :buffers,
    caps: :any,
    availability: :on_request,
    options: [
      payloader: [
        spec: module() | nil,
        default: nil,
        description: """
        Payloader's module that should be used for a media stream flowing through the pad.

        If set to nil then the payloading process gets skipped.
        """
      ]
    ]

  def_input_pad :rtp_input,
    demand_unit: :buffers,
    caps: {RemoteStream, type: :packetized, content_format: one_of([nil, RTP])},
    availability: :on_request

  def_output_pad :output,
    demand_unit: :buffers,
    caps: :any,
    availability: :on_request,
    options: [
      depayloader: [
        spec: module() | nil,
        default: nil,
        description: """
        Depayloader's module that should be used for an outgoing media stream flowing through the pad.

        If set to nil then the depayloading process gets skipped.
        """
      ],
      clock_rate: [
        spec: integer() | nil,
        default: nil,
        description: """
        Clock rate to use. If not provided, determined from `fmt_mapping` or defaults registered by proper plugins i.e.
        `Membrane.RTP.X.Plugin` where X is the name of codec corresponding to `encoding`.
        """
      ],
      extensions: [
        spec: [extension_t()],
        default: [],
        description: """
        List of extensions. Currently `:vad` is only supported.
        * `:vad` will turn on Voice Activity Detection mechanism firing appropriate notifications when needed.
        Should be set only for audio tracks. For more information refer to `Membrane.RTP.VAD` module documentation.

        Extensions are applied in the same order as passed to the pad options.
        """
      ],
      packet_filters: [
        spec: [packet_filter_t()],
        default: [],
        description: """
        A list of filter elements that will be attached to the packets flow (added inside `Membrane.RTP.StreamReceiveBin`).
        In case of SRTP filters are placed before the Decryptor. The order of provided elements is important
        as the filters are applied in FIFO order.

        A filter can be responsible e.g. for dropping silent audio packets when encountered VAD extension data in the
        packet header.
        """
      ],
      rtcp_fir_interval: [
        spec: Membrane.Time.t() | nil,
        default: Membrane.Time.second(),
        description: "Interval between sending subseqent RTCP Full Intra Request packets."
      ]
    ]

  def_output_pad :rtp_output,
    demand_unit: :buffers,
    caps: {RemoteStream, type: :packetized, content_format: RTP},
    availability: :on_request,
    options: [
      payload_type: [
        spec: RTP.payload_type_t() | nil,
        default: nil,
        description: """
        Payload type of output stream. If not provided, determined from `:encoding`.
        """
      ],
      encoding: [
        spec: RTP.encoding_name_t() | nil,
        default: nil,
        description: """
        Encoding name of output stream. If not provided, determined from `:payload_type`.
        """
      ],
      clock_rate: [
        spec: integer() | nil,
        default: nil,
        description: """
        Clock rate to use. If not provided, determined from `:payload_type`.
        """
      ]
    ]

  def_output_pad :rtcp_receiver_output,
    demand_unit: :buffers,
    caps: {RemoteStream, type: :packetized, content_format: RTCP},
    availability: :on_request

  def_output_pad :rtcp_sender_output,
    demand_unit: :buffers,
    caps: {RemoteStream, type: :packetized, content_format: RTCP},
    availability: :on_request

  defmodule State do
    @moduledoc false
    use Bunch.Access

    defstruct fmt_mapping: %{},
              ssrc_pt_mapping: %{},
              payloaders: nil,
              depayloaders: nil,
              ssrcs: %{},
              senders_ssrcs: %MapSet{},
              rtcp_receiver_report_interval: nil,
              rtcp_sender_report_interval: nil,
              receiver_ssrc_generator: nil,
              rtcp_sender_report_data: %Session.SenderReport.Data{},
              secure?: nil,
              srtp_policies: nil,
              receiver_srtp_policies: nil
  end

  @impl true
  def handle_init(options) do
    children = [ssrc_router: RTP.SSRCRouter]
    links = []
    spec = %ParentSpec{children: children, links: links}
    {receiver_srtp_policies, options} = Map.pop(options, :receiver_srtp_policies)
    {fmt_mapping, options} = Map.pop(options, :fmt_mapping)

    fmt_mapping =
      Bunch.Map.map_values(fmt_mapping, fn {encoding_name, clock_rate} ->
        %{encoding_name: encoding_name, clock_rate: clock_rate}
      end)

    state =
      %State{
        receiver_srtp_policies: receiver_srtp_policies || options.srtp_policies,
        fmt_mapping: fmt_mapping
      }
      |> Map.merge(Map.from_struct(options))

    {{:ok, spec: spec}, state}
  end

  @impl true
  def handle_pad_added(Pad.ref(:rtp_input, ref) = pad, ctx, %{secure?: secure?} = state) do
    rtcp_receiver_output = Pad.ref(:rtcp_receiver_output, ref)
    rtcp? = Map.has_key?(ctx.pads, rtcp_receiver_output)

    maybe_link_srtcp_decryptor =
      &to(&1, {:srtcp_decryptor, ref}, %Membrane.SRTCP.Decryptor{policies: state.srtp_policies})

    maybe_link_srtcp_encryptor =
      &to(&1, {:srtcp_encryptor, ref}, %Membrane.SRTP.Encryptor{
        policies: state.receiver_srtp_policies
      })

    links =
      [
        link_bin_input(pad, buffer: @rtp_input_buffer_params)
        |> to({:rtp_parser, ref}, %RTP.Parser{secure?: secure?})
        |> via_in(Pad.ref(:input, ref))
        |> to(:ssrc_router)
      ] ++
        if rtcp? do
          [
            link({:rtp_parser, ref})
            |> via_out(:rtcp_output)
            |> then(if secure?, do: maybe_link_srtcp_decryptor, else: & &1)
            |> to({:rtcp_parser, ref}, RTCP.Parser)
            |> via_out(:rtcp_output)
            |> then(if secure?, do: maybe_link_srtcp_encryptor, else: & &1)
            |> to_bin_output(rtcp_receiver_output),
            link({:rtcp_parser, ref})
            |> via_in(Pad.ref(:input, {:rtcp, ref}))
            |> to(:ssrc_router)
          ]
        else
          []
        end

    {{:ok, spec: %ParentSpec{links: links}}, state}
  end

  @impl true
  def handle_pad_added(Pad.ref(:output, ssrc) = pad, ctx, state) do
    %{
      depayloader: depayloader,
      clock_rate: clock_rate,
      extensions: extensions,
      rtcp_fir_interval: fir_interval,
      packet_filters: filters
    } = ctx.pads[pad].options

    payload_type = Map.fetch!(state.ssrc_pt_mapping, ssrc)
    clock_rate = clock_rate || get_from_register!(:clock_rate, payload_type, state)

    {local_ssrc, state} = add_ssrc(ssrc, state)

    rtp_stream_name = {:stream_receive_bin, ssrc}

    new_children = %{
      rtp_stream_name => %RTP.StreamReceiveBin{
        clock_rate: clock_rate,
        depayloader: depayloader,
        filters: filters,
        local_ssrc: local_ssrc,
        remote_ssrc: ssrc,
<<<<<<< HEAD
        clock_rate: clock_rate,
        rtcp_report_interval: state.rtcp_receiver_report_interval,
        rtcp_fir_interval: fir_interval
=======
        rtcp_fir_interval: fir_interval,
        rtcp_report_interval: state.rtcp_report_interval,
        secure?: state.secure?,
        srtp_policies: state.srtp_policies
>>>>>>> 7079d8de
      }
    }

    router_link =
      link(:ssrc_router)
      |> via_out(Pad.ref(:output, ssrc))
      |> to(rtp_stream_name)

    acc = {new_children, router_link}

    {new_children, router_link} =
      extensions
      |> Enum.reduce(acc, fn {extension_name, config}, {new_children, new_link} ->
        extension_id = {extension_name, ssrc}

        {
          Map.merge(new_children, %{extension_id => config}),
          new_link |> to(extension_id)
        }
      end)

    new_links = [router_link |> to_bin_output(pad)]

    new_spec = %ParentSpec{children: new_children, links: new_links}
    {{:ok, spec: new_spec}, state}
  end

  @impl true
  def handle_pad_added(Pad.ref(:rtcp_receiver_output, ref), ctx, state) do
    if Map.has_key?(ctx.children, {:rtp_parser, ref}) do
      raise "RTCP receiver output has to be linked before corresponding RTP input"
    end

    {:ok, state}
  end

  @impl true
  def handle_pad_added(Pad.ref(:rtcp_sender_output, ssrc), ctx, state) do
    if Map.has_key?(ctx.children, {:stream_send_bin, ssrc}) do
      raise "RTCP sender output has to be linked before corresponding input"
    end

    {:ok, state}
  end

  @impl true
  def handle_pad_added(Pad.ref(name, ssrc), ctx, state)
      when name in [:input, :rtp_output] do
    input_pad = Pad.ref(:input, ssrc)
    output_pad = Pad.ref(:rtp_output, ssrc)

    pads_present? = Enum.all?([input_pad, output_pad], &Map.has_key?(ctx.pads, &1))

<<<<<<< HEAD
    rtcp_sender_output = Pad.ref(:rtcp_sender_output, ssrc)
    rtcp? = Map.has_key?(ctx.pads, rtcp_sender_output)

    if not pads_present? or Map.has_key?(ctx.children, {:stream_send_bin, ssrc}) do
      {:ok, state}
    else
      pad = Pad.ref(:rtp_output, ssrc)
      %{encoding: encoding_name, clock_rate: clock_rate} = ctx.pads[pad].options
=======
    # if one of the pads is missing do nothing and wait for the other pad to be added
    if not pads_present? or Map.has_key?(ctx.children, {:stream_send_bin, ssrc}) do
      {:ok, state}
    else
      %{payloader: payloader} = ctx.pads[input_pad].options
      %{clock_rate: clock_rate} = ctx.pads[output_pad].options
>>>>>>> 7079d8de

      payload_type = get_output_payload_type!(ctx, ssrc)
      clock_rate = clock_rate || get_from_register!(:clock_rate, payload_type, state)
<<<<<<< HEAD
      payloader = get_payloader!(encoding_name, state)

      spec = sent_stream_spec(ssrc, payload_type, payloader, clock_rate, rtcp?, state)
=======

      maybe_link_encryptor =
        &to(&1, {:srtp_encryptor, ssrc}, %SRTP.Encryptor{policies: state.srtp_policies})

      links = [
        link_bin_input(input_pad)
        |> to({:stream_send_bin, ssrc}, %RTP.StreamSendBin{
          ssrc: ssrc,
          payload_type: payload_type,
          payloader: payloader,
          clock_rate: clock_rate
        })
        |> then(if state.secure?, do: maybe_link_encryptor, else: & &1)
        |> to_bin_output(output_pad)
      ]

      spec = %ParentSpec{links: links}
>>>>>>> 7079d8de
      state = %{state | senders_ssrcs: MapSet.put(state.senders_ssrcs, ssrc)}

      {{:ok, spec: spec}, state}
    end
  end

<<<<<<< HEAD
  defp sent_stream_spec(ssrc, payload_type, payloader, clock_rate, rtcp?, %{
         secure?: true,
         srtp_policies: policies,
         rtcp_sender_report_interval: interval
       }) do
    children = %{
      {:stream_send_bin, ssrc} => %RTP.StreamSendBin{
        ssrc: ssrc,
        payload_type: payload_type,
        payloader: payloader,
        clock_rate: clock_rate,
        rtcp_report_interval: interval
      },
      {:srtp_encryptor, ssrc} => %SRTP.Encryptor{policies: policies}
    }

    links =
      [
        link_bin_input(Pad.ref(:input, ssrc))
        |> to({:stream_send_bin, ssrc})
        |> to({:srtp_encryptor, ssrc})
        |> to_bin_output(Pad.ref(:rtp_output, ssrc))
      ] ++
        if rtcp? do
          [
            link({:stream_send_bin, ssrc})
            |> via_out(Pad.ref(:rtcp_output, make_ref()))
            |> to({:srtcp_sender_encryptor, ssrc}, %SRTP.Encryptor{policies: policies})
            |> to_bin_output(Pad.ref(:rtcp_sender_output, ssrc)),
            link(:ssrc_router)
            |> via_out(Pad.ref(:output, ssrc))
            |> via_in(:rtcp_input)
            |> to({:stream_send_bin, ssrc})
          ]
        else
          []
        end

    %ParentSpec{children: children, links: links}
  end

  defp sent_stream_spec(ssrc, payload_type, payloader, clock_rate, rtcp?, %{
         secure?: false,
         rtcp_sender_report_interval: interval
       }) do
    children = %{
      {:stream_send_bin, ssrc} => %RTP.StreamSendBin{
        ssrc: ssrc,
        payload_type: payload_type,
        payloader: payloader,
        clock_rate: clock_rate,
        rtcp_report_interval: interval
      }
    }

    links =
      [
        link_bin_input(Pad.ref(:input, ssrc))
        |> to({:stream_send_bin, ssrc})
        |> to_bin_output(Pad.ref(:rtp_output, ssrc))
      ] ++
        if rtcp? do
          [
            link({:stream_send_bin, ssrc})
            |> via_out(Pad.ref(:rtcp_output, make_ref()))
            |> to_bin_output(Pad.ref(:rtcp_sender_output, ssrc))
          ]
        else
          []
        end

    %ParentSpec{children: children, links: links}
  end

=======
>>>>>>> 7079d8de
  @impl true
  def handle_pad_removed(Pad.ref(:rtp_input, ref), ctx, state) do
    children =
      [
        :rtp_parser,
        :rtcp_parser,
        :srtcp_decryptor,
        :srtcp_encryptor
      ]
      |> Enum.map(&{&1, ref})
      |> Enum.filter(&Map.has_key?(ctx.children, &1))

    {{:ok, remove_child: children}, state}
  end

  @impl true
  def handle_pad_removed(Pad.ref(:output, ssrc), _ctx, state) do
    # TODO: parent may not know when to unlink, we need to timout SSRCs and notify about that and BYE packets over RTCP
    state = %{state | ssrcs: Map.delete(state.ssrcs, ssrc)}
    {{:ok, remove_child: {:stream_receive_bin, ssrc}}, state}
  end

  @impl true
  def handle_pad_removed(Pad.ref(name, ssrc), ctx, state)
      when name in [:input, :rtp_output] do
    children =
      for {child_name, child} <-
            Map.take(ctx.children, [{:stream_send_bin, ssrc}, {:srtp_encryptor, ssrc}]),
          !child.terminating?,
          into: [] do
        child_name
      end

    {{:ok, remove_child: children}, state}
  end

  @impl true
  def handle_pad_removed(Pad.ref(name, _ref), _ctx, state)
      when name in [:rtcp_receiver_output, :rtcp_sender_output] do
    {:ok, state}
  end

  @impl true
  def handle_notification({:new_rtp_stream, ssrc, payload_type}, :ssrc_router, _ctx, state) do
    state = put_in(state.ssrc_pt_mapping[ssrc], payload_type)
    {{:ok, notify: {:new_rtp_stream, ssrc, payload_type}}, state}
  end

  @impl true
  def handle_notification({:vad, _val} = msg, _from, _ctx, state) do
    {{:ok, notify: msg}, state}
  end

  defp add_ssrc(remote_ssrc, state) do
    %{ssrcs: ssrcs, receiver_ssrc_generator: generator} = state
    local_ssrc = generator.([remote_ssrc | Map.keys(ssrcs)], Map.values(ssrcs))
    {local_ssrc, put_in(state, [:ssrcs, remote_ssrc], local_ssrc)}
  end

  defp get_from_register!(field, pt, state) do
    pt_mapping = get_payload_type_mapping!(pt, state)
    Map.fetch!(pt_mapping, field)
  end

  defp get_payload_type_mapping!(payload_type, state) do
    pt_mapping =
      PayloadFormat.get_payload_type_mapping(payload_type)
      |> Map.merge(state.fmt_mapping[payload_type] || %{})

    if Map.has_key?(pt_mapping, :encoding_name) and Map.has_key?(pt_mapping, :clock_rate) do
      pt_mapping
    else
      raise "Unknown RTP payload type #{payload_type}"
    end
  end

  defp get_output_payload_type!(ctx, ssrc) do
    pad = Pad.ref(:rtp_output, ssrc)
    %{payload_type: pt, encoding: encoding} = ctx.pads[pad].options

    unless pt || encoding do
      raise "Neither payload_type nor encoding specified for #{inspect(pad)})"
    end

    pt || PayloadFormat.get(encoding).payload_type ||
      raise "Cannot find default RTP payload type for encoding #{encoding}"
  end
end

defmodule Dummy do
  use Membrane.Filter

  def_input_pad :input, demand_unit: :buffers, caps: :any
  def_output_pad :output, caps: :any

  @impl true
  def handle_init(_opts) do
    {:ok, %{}}
  end

  @impl true
  def handle_demand(:output, size, :buffers, _ctx, state) do
    {{:ok, demand: {:input, size}}, state}
  end

  @impl true
  def handle_event(:input, event, _ctx, state) do
    {{:ok, event: {:output, event}}, state}
  end

  def handle_process(:input, buffer, _ctx, state) do
    {{:ok, buffer: {:output, buffer}}, state}
  end
end<|MERGE_RESOLUTION|>--- conflicted
+++ resolved
@@ -88,21 +88,7 @@
                 default: %{},
                 description: "Mapping of the custom payload types ( > 95)"
               ],
-<<<<<<< HEAD
-              custom_payloaders: [
-                spec: %{RTP.encoding_name_t() => module()},
-                default: %{},
-                description: "Mapping from encoding names to custom payloader modules"
-              ],
-              custom_depayloaders: [
-                spec: %{RTP.encoding_name_t() => module()},
-                default: %{},
-                description: "Mapping from encoding names to custom depayloader modules"
-              ],
               rtcp_receiver_report_interval: [
-=======
-              rtcp_report_interval: [
->>>>>>> 7079d8de
                 spec: Membrane.Time.t() | nil,
                 default: nil,
                 description: "Interval between sending subseqent RTCP receiver reports."
@@ -375,16 +361,10 @@
         filters: filters,
         local_ssrc: local_ssrc,
         remote_ssrc: ssrc,
-<<<<<<< HEAD
-        clock_rate: clock_rate,
         rtcp_report_interval: state.rtcp_receiver_report_interval,
-        rtcp_fir_interval: fir_interval
-=======
         rtcp_fir_interval: fir_interval,
-        rtcp_report_interval: state.rtcp_report_interval,
         secure?: state.secure?,
         srtp_policies: state.srtp_policies
->>>>>>> 7079d8de
       }
     }
 
@@ -438,31 +418,17 @@
 
     pads_present? = Enum.all?([input_pad, output_pad], &Map.has_key?(ctx.pads, &1))
 
-<<<<<<< HEAD
     rtcp_sender_output = Pad.ref(:rtcp_sender_output, ssrc)
     rtcp? = Map.has_key?(ctx.pads, rtcp_sender_output)
 
-    if not pads_present? or Map.has_key?(ctx.children, {:stream_send_bin, ssrc}) do
-      {:ok, state}
-    else
-      pad = Pad.ref(:rtp_output, ssrc)
-      %{encoding: encoding_name, clock_rate: clock_rate} = ctx.pads[pad].options
-=======
-    # if one of the pads is missing do nothing and wait for the other pad to be added
     if not pads_present? or Map.has_key?(ctx.children, {:stream_send_bin, ssrc}) do
       {:ok, state}
     else
       %{payloader: payloader} = ctx.pads[input_pad].options
       %{clock_rate: clock_rate} = ctx.pads[output_pad].options
->>>>>>> 7079d8de
 
       payload_type = get_output_payload_type!(ctx, ssrc)
       clock_rate = clock_rate || get_from_register!(:clock_rate, payload_type, state)
-<<<<<<< HEAD
-      payloader = get_payloader!(encoding_name, state)
-
-      spec = sent_stream_spec(ssrc, payload_type, payloader, clock_rate, rtcp?, state)
-=======
 
       maybe_link_encryptor =
         &to(&1, {:srtp_encryptor, ssrc}, %SRTP.Encryptor{policies: state.srtp_policies})
@@ -473,49 +439,25 @@
           ssrc: ssrc,
           payload_type: payload_type,
           payloader: payloader,
-          clock_rate: clock_rate
+          clock_rate: clock_rate,
+          rtcp_report_interval: state.rtcp_sender_report_interval
         })
         |> then(if state.secure?, do: maybe_link_encryptor, else: & &1)
         |> to_bin_output(output_pad)
       ]
 
-      spec = %ParentSpec{links: links}
->>>>>>> 7079d8de
-      state = %{state | senders_ssrcs: MapSet.put(state.senders_ssrcs, ssrc)}
-
-      {{:ok, spec: spec}, state}
-    end
-  end
-
-<<<<<<< HEAD
-  defp sent_stream_spec(ssrc, payload_type, payloader, clock_rate, rtcp?, %{
-         secure?: true,
-         srtp_policies: policies,
-         rtcp_sender_report_interval: interval
-       }) do
-    children = %{
-      {:stream_send_bin, ssrc} => %RTP.StreamSendBin{
-        ssrc: ssrc,
-        payload_type: payload_type,
-        payloader: payloader,
-        clock_rate: clock_rate,
-        rtcp_report_interval: interval
-      },
-      {:srtp_encryptor, ssrc} => %SRTP.Encryptor{policies: policies}
-    }
-
-    links =
-      [
-        link_bin_input(Pad.ref(:input, ssrc))
-        |> to({:stream_send_bin, ssrc})
-        |> to({:srtp_encryptor, ssrc})
-        |> to_bin_output(Pad.ref(:rtp_output, ssrc))
-      ] ++
+      # if RTCP is present create all set of input and output pads for RTCP flow
+      rtcp_links =
         if rtcp? do
+          maybe_link_srtcp_encryptor =
+            &to(&1, {:srtcp_sender_encryptor, ssrc}, %SRTP.Encryptor{
+              policies: state.srtp_policies
+            })
+
           [
             link({:stream_send_bin, ssrc})
             |> via_out(Pad.ref(:rtcp_output, make_ref()))
-            |> to({:srtcp_sender_encryptor, ssrc}, %SRTP.Encryptor{policies: policies})
+            |> then(if state.secure?, do: maybe_link_srtcp_encryptor)
             |> to_bin_output(Pad.ref(:rtcp_sender_output, ssrc)),
             link(:ssrc_router)
             |> via_out(Pad.ref(:output, ssrc))
@@ -526,44 +468,13 @@
           []
         end
 
-    %ParentSpec{children: children, links: links}
-  end
-
-  defp sent_stream_spec(ssrc, payload_type, payloader, clock_rate, rtcp?, %{
-         secure?: false,
-         rtcp_sender_report_interval: interval
-       }) do
-    children = %{
-      {:stream_send_bin, ssrc} => %RTP.StreamSendBin{
-        ssrc: ssrc,
-        payload_type: payload_type,
-        payloader: payloader,
-        clock_rate: clock_rate,
-        rtcp_report_interval: interval
-      }
-    }
-
-    links =
-      [
-        link_bin_input(Pad.ref(:input, ssrc))
-        |> to({:stream_send_bin, ssrc})
-        |> to_bin_output(Pad.ref(:rtp_output, ssrc))
-      ] ++
-        if rtcp? do
-          [
-            link({:stream_send_bin, ssrc})
-            |> via_out(Pad.ref(:rtcp_output, make_ref()))
-            |> to_bin_output(Pad.ref(:rtcp_sender_output, ssrc))
-          ]
-        else
-          []
-        end
-
-    %ParentSpec{children: children, links: links}
-  end
-
-=======
->>>>>>> 7079d8de
+      spec = %ParentSpec{links: links ++ rtcp_links}
+      state = %{state | senders_ssrcs: MapSet.put(state.senders_ssrcs, ssrc)}
+
+      {{:ok, spec: spec}, state}
+    end
+  end
+
   @impl true
   def handle_pad_removed(Pad.ref(:rtp_input, ref), ctx, state) do
     children =
@@ -651,30 +562,4 @@
     pt || PayloadFormat.get(encoding).payload_type ||
       raise "Cannot find default RTP payload type for encoding #{encoding}"
   end
-end
-
-defmodule Dummy do
-  use Membrane.Filter
-
-  def_input_pad :input, demand_unit: :buffers, caps: :any
-  def_output_pad :output, caps: :any
-
-  @impl true
-  def handle_init(_opts) do
-    {:ok, %{}}
-  end
-
-  @impl true
-  def handle_demand(:output, size, :buffers, _ctx, state) do
-    {{:ok, demand: {:input, size}}, state}
-  end
-
-  @impl true
-  def handle_event(:input, event, _ctx, state) do
-    {{:ok, event: {:output, event}}, state}
-  end
-
-  def handle_process(:input, buffer, _ctx, state) do
-    {{:ok, buffer: {:output, buffer}}, state}
-  end
 end