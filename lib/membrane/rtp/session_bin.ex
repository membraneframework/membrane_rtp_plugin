defmodule Membrane.RTP.SessionBin do
  @moduledoc """
  Bin handling one RTP session, that may consist of multiple incoming and outgoing RTP streams.

  ## Incoming streams
  Incoming RTP streams can be connected via `:rtp_input` pads. As each pad can provide multiple RTP streams,
  they are distinguished basing on SSRC. Once a new stream is received, bin sends `t:new_stream_notification_t/0`
  notification, meaning the parent should link `Pad.ref(:output, ssrc)` pad to consuming components. The stream is
  then depayloaded and forwarded via said pad.

  ## Outgoing streams
  To create an RTP stream, the source stream needs to be connected via `Pad.ref(:input, ssrc)` pad and the sink -
  via `Pad.ref(:rtp_output, ssrc)`. At least one of `:encoding` or `:payload_type` options of `:rtp_output` pad
  must be provided too.

  ## Payloaders and depayloaders
  Payloaders are Membrane elements that transform stream so that it can be put into RTP packets, while depayloaders
  work the other way round. Different codecs require different payloaders and depayloaders.

  By default `SessionBin` will neither payload nor depayload incoming/outgoing streams, to do so a payloader/depayloader needs to be
  passed via `Pad.ref(:input, ssrc)` and `Pad.ref(:output, ssrc)` pads options.

  Payloading/Depayloading is necessary if we need to somehow transform the streams. If `SessionBin`s main role is to route packets
  then depayloading and payloading processes are redundant.

  Payloaders and depayloaders can be found in `membrane_rtp_X_plugin` packages, where X stands for codec name.
  It's enough when such a plugin is added to dependencies. To determine which payloader/depayloader to use, one can use `Membrane.RTP.PayloadFormatResolver`
  which given an encoding name should resolve to proper payloader/depayloader modules (if those previously have been registered via mentioned plugins).

  For payloading and depayloading, `SessionBin` uses respective bins `Membrane.RTP.PayloaderBin` and `Membrane.RTP.DepayloaderBin`
  which will be spawned once payloader/depayloader are passed explicitly via pads' options.

  #### Important note
  Payloaders and depayloaders are mostly needed when working with external media sources (in different formats than RTP).
  For applications such as an SFU it is not needed to either payload or depayload the RTP stream as we are always dealing with RTP format.
  In such a case, SessionBin will receive payloaded packets and work as a simple proxy just forwarding the packets (and decrypting them if necessary).
  Therefore it is possible to specify in newly added pads if payloaders/depayloaders should be used for the certain stream.

  ## RTCP
  RTCP packets for inbound stream can be provided either in-band or via a separate `rtp_input` pad instance. Corresponding
  receiver report packets will be sent back through `rtcp_output` with the same id as `rtp_input` for the RTP stream.

  RTCP for outbound stream is not yet supported. # But will be :)
  """
  use Membrane.Bin

  alias Membrane.{ParentSpec, RemoteStream, RTCP, RTP, SRTP}
  alias Membrane.RTP.{PayloadFormat, Session}

  require Bitwise
  require Membrane.Logger

  @type new_stream_notification_t :: Membrane.RTP.SSRCRouter.new_stream_notification_t()

  @typedoc """
  An atom that identifies an RTP extension in the bin. It will be used by the module implementing it
  to mark its header extension under `Membrane.RTP.Header.Extension`'s `identifier` key.
  """
  @type rtp_extension_name_t :: atom()

  @typedoc """
  A module representing an RTP extension that will be spawned and linked just before a newly created
  `:output` pad representing a single RTP stream.

  Given extension config must be a valid `Membrane.Filter`.

  An extension will be spawned inside the bin under `{extension_name, ssrc}` name.

  ### Currently supported RTP extensions are:
  * `Membrane.RTP.VAD`

  ### Example usage
  `{:vad, %Mebrane.RTP.VAD{vad_id: 1, time_window: 1_000_000}}`
  """
  @type rtp_extension_options_t ::
          {extension_name :: rtp_extension_name_t(),
           extension_config :: Membrane.ParentSpec.child_spec_t()}

  @typedoc """
  A mapping between internally used `rtp_extension_name_t()` and extension identifiers expected by RTP stream receiver.
  """
  @type rtp_extension_mapping_t :: %{rtp_extension_name_t() => 1..14}

  @typedoc """
  A definition of a general extension inside `Membrane.RTP.StreamReceiveBin`. Each extension should
  have just a single input and output pad named accordingly.

  Extensions can implement different functionalities, for example a filter can be responsible for dropping silent
  audio packets when encountered VAD extension data in header extensions of a packet.
  """
  @type extension_t :: {Membrane.Child.name_t(), Membrane.ParentSpec.child_spec_t()}

  @ssrc_boundaries 2..(Bitwise.bsl(1, 32) - 1)

  @rtp_input_buffer_params [warn_size: 250, fail_size: 500]

  def_options fmt_mapping: [
                spec: %{RTP.payload_type_t() => {RTP.encoding_name_t(), RTP.clock_rate_t()}},
                default: %{},
                description: "Mapping of the custom payload types ( > 95)"
              ],
              rtcp_receiver_report_interval: [
                spec: Membrane.Time.t() | nil,
                default: nil,
                description: "Interval between sending subseqent RTCP receiver reports."
              ],
              rtcp_sender_report_interval: [
                spec: Membrane.Time.t() | nil,
                default: nil,
                description: "Interval between sending subseqent RTCP sender reports."
              ],
              receiver_ssrc_generator: [
                type: :function,
                spec:
                  (local_ssrcs :: [pos_integer], remote_ssrcs :: [pos_integer] ->
                     ssrc :: pos_integer),
                default: &__MODULE__.generate_receiver_ssrc/2,
                description: """
                Function generating receiver SSRCs. Default one generates random SSRC
                that is not in `local_ssrcs` nor `remote_ssrcs`.
                """
              ],
              secure?: [
                type: :boolean,
                default: false,
                description: """
                Specifies whether to use SRTP.
                Requires adding [srtp](https://github.com/membraneframework/elixir_libsrtp) dependency to work.
                """
              ],
              srtp_policies: [
                spec: [ExLibSRTP.Policy.t()],
                default: [],
                description: """
                List of SRTP policies to use for decrypting packets. Used only when `secure?` is set to `true`.
                See `t:ExLibSRTP.Policy.t/0` for details.
                """
              ],
              receiver_srtp_policies: [
                spec: [ExLibSRTP.Policy.t()] | nil,
                default: nil,
                description: """
                List of SRTP policies to use for encrypting receiver reports and other receiver RTCP packets.
                Used only when `secure?` is set to `true`.
                Defaults to the value of `srtp_policies`.
                See `t:ExLibSRTP.Policy.t/0` for details.
                """
              ]

  @doc false
  @spec generate_receiver_ssrc([RTP.ssrc_t()], [RTP.ssrc_t()]) :: RTP.ssrc_t()
  def generate_receiver_ssrc(local_ssrcs, remote_ssrcs) do
    fn -> Enum.random(@ssrc_boundaries) end
    |> Stream.repeatedly()
    |> Enum.find(&(&1 not in local_ssrcs and &1 not in remote_ssrcs))
  end

  def_input_pad :input,
    demand_unit: :buffers,
    caps: :any,
    availability: :on_request,
    options: [
      payloader: [
        spec: module() | nil,
        default: nil,
        description: """
        Payloader's module that should be used for a media stream flowing through the pad.

        If set to nil then the payloading process gets skipped.
        """
      ]
    ]

  def_input_pad :rtp_input,
    demand_unit: :buffers,
    caps: {RemoteStream, type: :packetized, content_format: one_of([nil, RTP])},
    availability: :on_request

  def_output_pad :output,
    demand_unit: :buffers,
    caps: :any,
    availability: :on_request,
    options: [
      depayloader: [
        spec: module() | nil,
        default: nil,
        description: """
        Depayloader's module that should be used for an outgoing media stream flowing through the pad.

        If set to nil then the depayloading process gets skipped.
        """
      ],
      clock_rate: [
        spec: integer() | nil,
        default: nil,
        description: """
        Clock rate to use. If not provided, determined from `fmt_mapping` or defaults registered by proper plugins i.e.
        `Membrane.RTP.X.Plugin` where X is the name of codec corresponding to `encoding`.
        """
      ],
      rtp_extensions: [
        spec: [rtp_extension_options_t()],
        default: [],
        description: """
        List of RTP extension options. Currently only `:vad` is supported.
        * `:vad` will turn on Voice Activity Detection mechanism firing appropriate notifications when needed.
        Should be set only for audio tracks. For more information refer to `Membrane.RTP.VAD` module documentation.

        RTP extensions are applied in the same order as passed to the pad options.
        """
      ],
      extensions: [
        spec: [extension_t()],
        default: [],
        description: """
        A list of general extensions that will be attached to the packets flow (added inside `Membrane.RTP.StreamReceiveBin`).
        In case of SRTP extensions are placed before the Decryptor. The order of provided elements is important
        as the extensions are applied in FIFO order.

        An extension can be responsible e.g. for dropping silent audio packets when encountered VAD extension data in the
        packet header.
        """
      ],
      rtcp_fir_interval: [
        spec: Membrane.Time.t() | nil,
        default: Membrane.Time.second(),
        description: "Interval between sending subseqent RTCP Full Intra Request packets."
      ]
    ]

  def_output_pad :rtp_output,
    demand_unit: :buffers,
    caps: {RemoteStream, type: :packetized, content_format: RTP},
    availability: :on_request,
    options: [
      payload_type: [
        spec: RTP.payload_type_t() | nil,
        default: nil,
        description: """
        Payload type of output stream. If not provided, determined from `:encoding`.
        """
      ],
      encoding: [
        spec: RTP.encoding_name_t() | nil,
        default: nil,
        description: """
        Encoding name of output stream. If not provided, determined from `:payload_type`.
        """
      ],
      clock_rate: [
        spec: integer() | nil,
        default: nil,
        description: """
        Clock rate to use. If not provided, determined from `:payload_type`.
        """
      ],
      rtp_extension_mapping: [
        spec: rtp_extension_mapping_t(),
        default: nil,
        description: """
        Mapping from locally used `rtp_extension_name_t()` to integer identifiers expected by
        the receiver of a RTP stream.
        """
      ]
    ]

  def_output_pad :rtcp_receiver_output,
    demand_unit: :buffers,
    caps: {RemoteStream, type: :packetized, content_format: RTCP},
    availability: :on_request

  def_output_pad :rtcp_sender_output,
    demand_unit: :buffers,
    caps: {RemoteStream, type: :packetized, content_format: RTCP},
    availability: :on_request

  defmodule State do
    @moduledoc false
    use Bunch.Access

    defstruct fmt_mapping: %{},
              ssrc_pt_mapping: %{},
              payloaders: nil,
              depayloaders: nil,
              ssrcs: %{},
              senders_ssrcs: %MapSet{},
              rtcp_receiver_report_interval: nil,
              rtcp_sender_report_interval: nil,
              receiver_ssrc_generator: nil,
              rtcp_sender_report_data: %Session.SenderReport.Data{},
              secure?: nil,
              srtp_policies: nil,
              receiver_srtp_policies: nil
  end

  @impl true
  def handle_init(options) do
    children = [ssrc_router: RTP.SSRCRouter]
    links = []
    spec = %ParentSpec{children: children, links: links}
    {receiver_srtp_policies, options} = Map.pop(options, :receiver_srtp_policies)
    {fmt_mapping, options} = Map.pop(options, :fmt_mapping)

    fmt_mapping =
      Bunch.Map.map_values(fmt_mapping, fn {encoding_name, clock_rate} ->
        %{encoding_name: encoding_name, clock_rate: clock_rate}
      end)

    state =
      %State{
        receiver_srtp_policies: receiver_srtp_policies || options.srtp_policies,
        fmt_mapping: fmt_mapping
      }
      |> Map.merge(Map.from_struct(options))

    {{:ok, spec: spec}, state}
  end

  @impl true
  def handle_pad_added(Pad.ref(:rtp_input, ref) = pad, ctx, %{secure?: secure?} = state) do
    rtcp_receiver_output = Pad.ref(:rtcp_receiver_output, ref)
    rtcp? = Map.has_key?(ctx.pads, rtcp_receiver_output)

    maybe_link_srtcp_decryptor =
      &to(&1, {:srtcp_decryptor, ref}, %Membrane.SRTCP.Decryptor{policies: state.srtp_policies})

    maybe_link_srtcp_encryptor =
      &to(&1, {:srtcp_encryptor, ref}, %Membrane.SRTP.Encryptor{
        policies: state.receiver_srtp_policies
      })

    links =
      [
        link_bin_input(pad, buffer: @rtp_input_buffer_params)
        |> to({:rtp_parser, ref}, %RTP.Parser{secure?: secure?})
        |> via_in(Pad.ref(:input, ref))
        |> to(:ssrc_router)
      ] ++
        if rtcp? do
          [
            link({:rtp_parser, ref})
            |> via_out(:rtcp_output)
            |> then(if secure?, do: maybe_link_srtcp_decryptor, else: & &1)
            |> to({:rtcp_parser, ref}, RTCP.Parser)
            |> via_out(:rtcp_output)
            |> then(if secure?, do: maybe_link_srtcp_encryptor, else: & &1)
            |> to_bin_output(rtcp_receiver_output),
            link({:rtcp_parser, ref})
            |> via_in(Pad.ref(:input, {:rtcp, ref}))
            |> to(:ssrc_router)
          ]
        else
          []
        end

    {{:ok, spec: %ParentSpec{links: links}}, state}
  end

  @impl true
  def handle_pad_added(Pad.ref(:output, ssrc) = pad, ctx, state) do
    %{
      depayloader: depayloader,
      clock_rate: clock_rate,
      rtp_extensions: rtp_extensions,
      rtcp_fir_interval: fir_interval,
      extensions: extensions
    } = ctx.pads[pad].options

    payload_type = Map.fetch!(state.ssrc_pt_mapping, ssrc)
    clock_rate = clock_rate || get_from_register!(:clock_rate, payload_type, state)

    {local_ssrc, state} = add_ssrc(ssrc, state)

    rtp_stream_name = {:stream_receive_bin, ssrc}

    new_children = %{
      rtp_stream_name => %RTP.StreamReceiveBin{
        clock_rate: clock_rate,
        depayloader: depayloader,
        extensions: extensions,
        local_ssrc: local_ssrc,
        remote_ssrc: ssrc,
        rtcp_report_interval: state.rtcp_receiver_report_interval,
        rtcp_fir_interval: fir_interval,
        secure?: state.secure?,
        srtp_policies: state.srtp_policies
      }
    }

    router_link =
      link(:ssrc_router)
      |> via_out(Pad.ref(:output, ssrc))
      |> to(rtp_stream_name)

    acc = {new_children, router_link}

    {new_children, router_link} =
      rtp_extensions
      |> Enum.reduce(acc, fn {extension_name, config}, {new_children, new_link} ->
        extension_id = {extension_name, ssrc}

        {
          Map.merge(new_children, %{extension_id => config}),
          new_link |> to(extension_id)
        }
      end)

    new_links = [router_link |> to_bin_output(pad)]

    {{:ok, spec: %ParentSpec{children: new_children, links: new_links}}, state}
  end

  @impl true
  def handle_pad_added(Pad.ref(:rtcp_receiver_output, ref), ctx, state) do
    if Map.has_key?(ctx.children, {:rtp_parser, ref}) do
      raise "RTCP receiver output has to be linked before corresponding RTP input"
    end

    {:ok, state}
  end

  @impl true
  def handle_pad_added(Pad.ref(:rtcp_sender_output, ssrc), ctx, state) do
    if Map.has_key?(ctx.children, {:stream_send_bin, ssrc}) do
      raise "RTCP sender output has to be linked before corresponding input"
    end

    {:ok, state}
  end

  @impl true
  def handle_pad_added(Pad.ref(name, ssrc), ctx, state)
      when name in [:input, :rtp_output] do
    input_pad = Pad.ref(:input, ssrc)
    output_pad = Pad.ref(:rtp_output, ssrc)

    pads_present? = Enum.all?([input_pad, output_pad], &Map.has_key?(ctx.pads, &1))

    rtcp_sender_output = Pad.ref(:rtcp_sender_output, ssrc)
    rtcp? = Map.has_key?(ctx.pads, rtcp_sender_output)

    if not pads_present? or Map.has_key?(ctx.children, {:stream_send_bin, ssrc}) do
      {:ok, state}
    else
      %{payloader: payloader} = ctx.pads[input_pad].options

      %{clock_rate: clock_rate, rtp_extension_mapping: rtp_extension_mapping} =
        ctx.pads[output_pad].options

      payload_type = get_output_payload_type!(ctx, ssrc)
      clock_rate = clock_rate || get_from_register!(:clock_rate, payload_type, state)

      maybe_link_encryptor =
        &to(&1, {:srtp_encryptor, ssrc}, %SRTP.Encryptor{policies: state.srtp_policies})

      links = [
        link_bin_input(input_pad)
        |> to({:stream_send_bin, ssrc}, %RTP.StreamSendBin{
          ssrc: ssrc,
          payload_type: payload_type,
          payloader: payloader,
          clock_rate: clock_rate,
<<<<<<< HEAD
          rtcp_report_interval: state.rtcp_sender_report_interval
=======
          rtp_extension_mapping: rtp_extension_mapping || %{}
>>>>>>> 1a524bf2
        })
        |> then(if state.secure?, do: maybe_link_encryptor, else: & &1)
        |> to_bin_output(output_pad)
      ]

      # if RTCP is present create all set of input and output pads for RTCP flow
      rtcp_links =
        if rtcp? do
          maybe_link_srtcp_encryptor =
            &to(&1, {:srtcp_sender_encryptor, ssrc}, %SRTP.Encryptor{
              policies: state.srtp_policies
            })

          [
            link({:stream_send_bin, ssrc})
            |> via_out(:rtcp_output)
            |> then(if state.secure?, do: maybe_link_srtcp_encryptor, else: & &1)
            |> to_bin_output(rtcp_sender_output),
            link(:ssrc_router)
            |> via_out(Pad.ref(:output, ssrc))
            |> via_in(:rtcp_input)
            |> to({:stream_send_bin, ssrc})
          ]
        else
          []
        end

      spec = %ParentSpec{links: links ++ rtcp_links}
      state = %{state | senders_ssrcs: MapSet.put(state.senders_ssrcs, ssrc)}

      {{:ok, spec: spec}, state}
    end
  end

  @impl true
  def handle_pad_removed(Pad.ref(:rtp_input, ref), ctx, state) do
    children =
      [
        :rtp_parser,
        :rtcp_parser,
        :srtcp_decryptor,
        :srtcp_encryptor
      ]
      |> Enum.map(&{&1, ref})
      |> Enum.filter(&Map.has_key?(ctx.children, &1))

    {{:ok, remove_child: children}, state}
  end

  @impl true
  def handle_pad_removed(Pad.ref(:output, ssrc), _ctx, state) do
    # TODO: parent may not know when to unlink, we need to timout SSRCs and notify about that and BYE packets over RTCP
    state = %{state | ssrcs: Map.delete(state.ssrcs, ssrc)}
    {{:ok, remove_child: {:stream_receive_bin, ssrc}}, state}
  end

  @impl true
  def handle_pad_removed(Pad.ref(name, ssrc), ctx, state)
      when name in [:input, :rtp_output] do
    children =
      for {child_name, child} <-
            Map.take(ctx.children, [{:stream_send_bin, ssrc}, {:srtp_encryptor, ssrc}]),
          !child.terminating?,
          into: [] do
        child_name
      end

    {{:ok, remove_child: children}, state}
  end

  @impl true
  def handle_pad_removed(Pad.ref(name, _ref), _ctx, state)
      when name in [:rtcp_receiver_output, :rtcp_sender_output] do
    {:ok, state}
  end

  @impl true
  def handle_notification(
        {:new_rtp_stream, ssrc, payload_type, extensions},
        :ssrc_router,
        _ctx,
        state
      ) do
    state = put_in(state.ssrc_pt_mapping[ssrc], payload_type)
    {{:ok, notify: {:new_rtp_stream, ssrc, payload_type, extensions}}, state}
  end

  @impl true
  def handle_notification({:vad, _val} = msg, _from, _ctx, state) do
    {{:ok, notify: msg}, state}
  end

  defp add_ssrc(remote_ssrc, state) do
    %{ssrcs: ssrcs, receiver_ssrc_generator: generator} = state
    local_ssrc = generator.([remote_ssrc | Map.keys(ssrcs)], Map.values(ssrcs))
    {local_ssrc, put_in(state, [:ssrcs, remote_ssrc], local_ssrc)}
  end

  defp get_from_register!(field, pt, state) do
    pt_mapping = get_payload_type_mapping!(pt, state)
    Map.fetch!(pt_mapping, field)
  end

  defp get_payload_type_mapping!(payload_type, state) do
    pt_mapping =
      PayloadFormat.get_payload_type_mapping(payload_type)
      |> Map.merge(state.fmt_mapping[payload_type] || %{})

    if Map.has_key?(pt_mapping, :encoding_name) and Map.has_key?(pt_mapping, :clock_rate) do
      pt_mapping
    else
      raise "Unknown RTP payload type #{payload_type}"
    end
  end

  defp get_output_payload_type!(ctx, ssrc) do
    pad = Pad.ref(:rtp_output, ssrc)
    %{payload_type: pt, encoding: encoding} = ctx.pads[pad].options

    unless pt || encoding do
      raise "Neither payload_type nor encoding specified for #{inspect(pad)})"
    end

    pt || PayloadFormat.get(encoding).payload_type ||
      raise "Cannot find default RTP payload type for encoding #{encoding}"
  end
end<|MERGE_RESOLUTION|>--- conflicted
+++ resolved
@@ -460,11 +460,8 @@
           payload_type: payload_type,
           payloader: payloader,
           clock_rate: clock_rate,
-<<<<<<< HEAD
-          rtcp_report_interval: state.rtcp_sender_report_interval
-=======
+          rtcp_report_interval: state.rtcp_sender_report_interval,
           rtp_extension_mapping: rtp_extension_mapping || %{}
->>>>>>> 1a524bf2
         })
         |> then(if state.secure?, do: maybe_link_encryptor, else: & &1)
         |> to_bin_output(output_pad)
