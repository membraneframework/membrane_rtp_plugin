defmodule Membrane.RTP.SessionBin do
  @moduledoc """
  Bin handling one RTP session, that may consist of multiple incoming and outgoing RTP streams.

  ## Incoming streams
  Incoming RTP streams can be connected via `:rtp_input` pads. As each pad can provide multiple RTP streams,
  they are distinguished basing on SSRC. Once a new stream is received, bin sends `t:new_stream_notification_t/0`
  notification, meaning the parent should link `Pad.ref(:output, ssrc)` pad to consuming components. The stream is
  then depayloaded and forwarded via said pad.

  ## Outgoing streams
  To create an RTP stream, the source stream needs to be connected via `Pad.ref(:input, ssrc)` pad and the sink -
  via `Pad.ref(:rtp_output, ssrc)`. At least one of `:encoding` or `:payload_type` options of `:rtp_output` pad
  must be provided too.

  ## Payloaders and depayloaders
  Payloaders are Membrane elements that transform stream so that it can be put into RTP packets, while depayloaders
  work the other way round. Different codecs require different payloaders and depayloaders. Thus, to send or receive
  given codec via this bin, proper payloader/depayloader is needed. Payloaders and depayloaders can be found in
  `membrane_rtp_X_plugin` packages, where X stands for codec name. It's enough when such plugin is added to
  dependencies.

  ## RTCP
  RTCP packets are received via `:rtcp_input` and sent via `:rtcp_output` pad. Only one instance of each of them
  can be linked. RTCP packets should be delivered to each involved peer that supports RTCP.
  """
  use Membrane.Bin

  require Bitwise
  require Membrane.Logger

  alias Membrane.{ParentSpec, RemoteStream, RTCP, RTP, SRTCP, SRTP}
  alias Membrane.RTP.{PayloadFormat, Session}

  @type new_stream_notification_t :: Membrane.RTP.SSRCRouter.new_stream_notification_t()

  @ssrc_boundaries 2..(Bitwise.bsl(1, 32) - 1)

  @rtp_input_buffer_params [warn_size: 250, fail_size: 500]

  def_options fmt_mapping: [
                spec: %{RTP.payload_type_t() => {RTP.encoding_name_t(), RTP.clock_rate_t()}},
                default: %{},
                description: "Mapping of the custom payload types ( > 95)"
              ],
              custom_payloaders: [
                spec: %{RTP.encoding_name_t() => module()},
                default: %{},
                description: "Mapping from encoding names to custom payloader modules"
              ],
              custom_depayloaders: [
                spec: %{RTP.encoding_name_t() => module()},
                default: %{},
                description: "Mapping from encoding names to custom depayloader modules"
              ],
              rtcp_interval: [
                type: :time,
                default: 5 |> Membrane.Time.seconds(),
                description: "Interval between sending subseqent RTCP receiver reports."
              ],
              receiver_ssrc_generator: [
                type: :function,
                spec:
                  (local_ssrcs :: [pos_integer], remote_ssrcs :: [pos_integer] ->
                     ssrc :: pos_integer),
                default: &__MODULE__.generate_receiver_ssrc/2,
                description: """
                Function generating receiver SSRCs. Default one generates random SSRC
                that is not in `local_ssrcs` nor `remote_ssrcs`.
                """
              ],
              secure?: [
                type: :boolean,
                default: false,
                description: """
                Specifies whether to use SRTP.
                Requires adding [srtp](https://github.com/membraneframework/elixir_libsrtp) dependency to work.
                """
              ],
              srtp_policies: [
                spec: [ExLibSRTP.Policy.t()],
                default: [],
                description: """
                List of SRTP policies to use for decrypting packets. Used only when `secure?` is set to `true`.
                See `t:ExLibSRTP.Policy.t/0` for details.
                """
              ],
              receiver_srtp_policies: [
                spec: [ExLibSRTP.Policy.t()] | nil,
                default: nil,
                description: """
                List of SRTP policies to use for encrypting receiver reports and other receiver RTCP packets.
                Used only when `secure?` is set to `true`.
                Defaults to the value of `srtp_policies`.
                See `t:ExLibSRTP.Policy.t/0` for details.
                """
              ]

  @doc false
  def generate_receiver_ssrc(local_ssrcs, remote_ssrcs) do
    fn -> Enum.random(@ssrc_boundaries) end
    |> Stream.repeatedly()
    |> Enum.find(&(&1 not in local_ssrcs and &1 not in remote_ssrcs))
  end

  def_input_pad :input, demand_unit: :buffers, caps: :any, availability: :on_request

  def_input_pad :rtp_input,
    demand_unit: :buffers,
    caps: {RemoteStream, type: :packetized, content_format: one_of([nil, RTP])},
    availability: :on_request

  def_input_pad :rtcp_input,
    demand_unit: :buffers,
    caps: {RemoteStream, type: :packetized, content_format: one_of([nil, RTCP])},
    availability: :on_request

  def_output_pad :output,
    demand_unit: :buffers,
    caps: :any,
    availability: :on_request,
    options: [
      encoding: [
        spec: RTP.encoding_name_t() | nil,
        default: nil,
        description: """
        Encoding name determining depayloader which will be used to produce output stream from RTP stream.
        """
      ],
      clock_rate: [
        spec: integer() | nil,
        default: nil,
        description: """
        Clock rate to use. If not provided, determined from `fmt_mapping` or defaults registered by proper plugins i.e.
        `Membrane.RTP.X.Plugin` where X is the name of codec corresponding to `encoding`.
        """
      ]
    ]

  def_output_pad :rtp_output,
    demand_unit: :buffers,
    caps: {RemoteStream, type: :packetized, content_format: RTP},
    availability: :on_request,
    options: [
      payload_type: [
        spec: RTP.payload_type_t() | nil,
        default: nil,
        description: """
        Payload type of output stream. If not provided, determined from `:encoding`.
        """
      ],
      encoding: [
        spec: RTP.encoding_name_t() | nil,
        default: nil,
        description: """
        Encoding name of output stream. If not provided, determined from `:payload_type`.
        """
      ],
      clock_rate: [
        spec: integer() | nil,
        default: nil,
        description: """
        Clock rate to use. If not provided, determined from `:payload_type`.
        """
      ]
    ]

  def_output_pad :rtcp_output,
    demand_unit: :buffers,
    caps: {RemoteStream, type: :packetized, content_format: RTCP},
    availability: :on_request

  defmodule State do
    @moduledoc false
    use Bunch.Access

    defstruct fmt_mapping: %{},
              ssrc_pt_mapping: %{},
              payloaders: nil,
              depayloaders: nil,
              ssrcs: %{},
              senders_ssrcs: %MapSet{},
              rtcp_interval: nil,
              receiver_ssrc_generator: nil,
              rtcp_report_data: %Session.ReceiverReport.Data{},
              rtcp_sender_report_data: %Session.SenderReport.Data{},
              secure?: nil,
              srtp_policies: nil,
              receiver_srtp_policies: nil
  end

  @impl true
  def handle_init(options) do
    children = [ssrc_router: RTP.SSRCRouter]
    links = []
    spec = %ParentSpec{children: children, links: links}
    {receiver_srtp_policies, options} = Map.pop(options, :receiver_srtp_policies)
    {fmt_mapping, options} = Map.pop(options, :fmt_mapping)

    fmt_mapping =
      Bunch.Map.map_values(fmt_mapping, fn {encoding_name, clock_rate} ->
        %{encoding_name: encoding_name, clock_rate: clock_rate}
      end)

    state =
      %State{
        receiver_srtp_policies: receiver_srtp_policies || options.srtp_policies,
        fmt_mapping: fmt_mapping
      }
      |> Map.merge(Map.from_struct(options))

    {{:ok, spec: spec}, state}
  end

  @impl true
  def handle_pad_added(Pad.ref(:rtp_input, ref) = pad, _ctx, %{secure?: true} = state) do
    parser_ref = {:rtp_parser, ref}
    decryptor_ref = {:srtp_decryptor, ref}

    children = %{
      parser_ref => RTP.Parser,
      decryptor_ref => %SRTP.Decryptor{policies: state.srtp_policies}
    }

    links = [
      link_bin_input(pad, buffer: @rtp_input_buffer_params)
      |> to(decryptor_ref)
      |> to(parser_ref)
      |> to(:ssrc_router)
    ]

    new_spec = %ParentSpec{children: children, links: links}

    {{:ok, spec: new_spec}, state}
  end

  @impl true
  def handle_pad_added(Pad.ref(:rtp_input, ref) = pad, _ctx, state) do
    parser_ref = {:rtp_parser, ref}

    children = %{parser_ref => RTP.Parser}

    links = [
      link_bin_input(pad, buffer: @rtp_input_buffer_params)
      |> to(parser_ref)
      |> to(:ssrc_router)
    ]

    new_spec = %ParentSpec{children: children, links: links}

    {{:ok, spec: new_spec}, state}
  end

  @impl true
  def handle_pad_added(Pad.ref(:rtcp_input, ref) = pad, _ctx, %{secure?: true} = state) do
    parser_ref = {:rtcp_parser, ref}
    decryptor_ref = {:srtcp_decryptor, ref}

    children = %{
      parser_ref => RTCP.Parser,
      decryptor_ref => %SRTCP.Decryptor{policies: state.srtp_policies}
    }

    links = [link_bin_input(pad) |> to(decryptor_ref) |> to(parser_ref)]
    new_spec = %ParentSpec{children: children, links: links}
    {{:ok, spec: new_spec}, state}
  end

  @impl true
  def handle_pad_added(Pad.ref(:rtcp_input, ref) = pad, _ctx, state) do
    parser_ref = {:rtcp_parser, ref}
    children = [{parser_ref, RTCP.Parser}]
    links = [link_bin_input(pad) |> to(parser_ref)]
    new_spec = %ParentSpec{children: children, links: links}
    {{:ok, spec: new_spec}, state}
  end

  @impl true
  def handle_pad_added(Pad.ref(:output, ssrc) = pad, ctx, state) do
    %{encoding: encoding_name, clock_rate: clock_rate} = ctx.pads[pad].options
    payload_type = Map.fetch!(state.ssrc_pt_mapping, ssrc)

    encoding_name = encoding_name || get_from_register!(:encoding_name, payload_type, state)
    clock_rate = clock_rate || get_from_register!(:clock_rate, payload_type, state)
    depayloader = get_depayloader!(encoding_name, state)

    rtp_stream_name = {:stream_receive_bin, ssrc}

    new_children = %{
      rtp_stream_name => %RTP.StreamReceiveBin{
        depayloader: depayloader,
        ssrc: ssrc,
        clock_rate: clock_rate
      }
    }

    new_links = [
      link(:ssrc_router)
      |> via_out(Pad.ref(:output, ssrc))
      |> to(rtp_stream_name)
      |> to_bin_output(pad)
    ]

    new_spec = %ParentSpec{children: new_children, links: new_links}
    state = %{state | ssrcs: add_ssrc(ssrc, state.ssrcs, state.receiver_ssrc_generator)}
    {{:ok, spec: new_spec}, state}
  end

  @impl true
  def handle_pad_added(Pad.ref(:rtcp_output, _ref) = pad, _ctx, %{secure?: true} = state) do
    new_children = [
      srtcp_encryptor: %SRTCP.Encryptor{policies: state.receiver_srtp_policies},
      rtcp_forwarder: RTCP.Forwarder
    ]

    new_links = [link(:rtcp_forwarder) |> to(:srtcp_encryptor) |> to_bin_output(pad)]
    new_spec = %ParentSpec{children: new_children, links: new_links}
    {{:ok, spec: new_spec, start_timer: {:rtcp_report_timer, state.rtcp_interval}}, state}
  end

  @impl true
  def handle_pad_added(Pad.ref(:rtcp_output, _ref) = pad, _ctx, state) do
    new_children = [rtcp_forwarder: RTCP.Forwarder]
    new_links = [link(:rtcp_forwarder) |> to_bin_output(pad)]
    new_spec = %ParentSpec{children: new_children, links: new_links}
    {{:ok, spec: new_spec, start_timer: {:rtcp_report_timer, state.rtcp_interval}}, state}
  end

  @impl true
  def handle_pad_added(Pad.ref(name, ssrc), ctx, state)
      when name in [:input, :rtp_output] do
    pads_present? =
      Map.has_key?(ctx.pads, Pad.ref(:input, ssrc)) and
        Map.has_key?(ctx.pads, Pad.ref(:rtp_output, ssrc))

    if not pads_present? or Map.has_key?(ctx.children, {:stream_send_bin, ssrc}) do
      {:ok, state}
    else
<<<<<<< HEAD
      payload_type = get_output_payload_type(ctx, ssrc)
      pt_mapping = get_payload_type_mapping!(payload_type, state)
      payloader = get_payloader!(pt_mapping.encoding_name, state)
      spec = send_stream_spec(ssrc, payload_type, payloader, pt_mapping.clock_rate, state)
      state = %{state | senders_ssrcs: MapSet.put(state.senders_ssrcs, ssrc)}
=======
      pad = Pad.ref(:rtp_output, ssrc)
      %{encoding: encoding_name, clock_rate: clock_rate} = ctx.pads[pad].options
      payload_type = get_output_payload_type!(ctx, ssrc)
      encoding_name = encoding_name || get_from_register!(:encoding_name, payload_type, state)
      clock_rate = clock_rate || get_from_register!(:clock_rate, payload_type, state)
      payloader = get_payloader!(encoding_name, state)
      spec = sent_stream_spec(ssrc, payload_type, payloader, clock_rate, state)
>>>>>>> 69a12a89
      {{:ok, spec: spec}, state}
    end
  end

  defp sent_stream_spec(ssrc, payload_type, payloader, clock_rate, %{
         secure?: true,
         srtp_policies: policies
       }) do
    children = %{
      {:stream_send_bin, ssrc} => %RTP.StreamSendBin{
        ssrc: ssrc,
        payload_type: payload_type,
        payloader: payloader,
        clock_rate: clock_rate
      },
      {:srtp_encryptor, ssrc} => %SRTP.Encryptor{policies: policies}
    }

    links = [
      link_bin_input(Pad.ref(:input, ssrc))
      |> to({:stream_send_bin, ssrc})
      |> to({:srtp_encryptor, ssrc})
      |> to_bin_output(Pad.ref(:rtp_output, ssrc))
    ]

    %ParentSpec{children: children, links: links}
  end

  defp sent_stream_spec(ssrc, payload_type, payloader, clock_rate, %{secure?: false}) do
    children = %{
      {:stream_send_bin, ssrc} => %RTP.StreamSendBin{
        ssrc: ssrc,
        payload_type: payload_type,
        payloader: payloader,
        clock_rate: clock_rate
      }
    }

    links = [
      link_bin_input(Pad.ref(:input, ssrc))
      |> to({:stream_send_bin, ssrc})
      |> to_bin_output(Pad.ref(:rtp_output, ssrc))
    ]

    %ParentSpec{children: children, links: links}
  end

  @impl true
  def handle_pad_removed(Pad.ref(:rtp_input, ref), _ctx, state) do
    children = [rtp_parser: ref] ++ if state.secure?, do: [srtp_decryptor: ref], else: []
    {{:ok, remove_child: children}, state}
  end

  @impl true
  def handle_pad_removed(Pad.ref(:rtcp_input, ref), _ctx, state) do
    children = [rtcp_parser: ref] ++ if state.secure?, do: [srtcp_decryptor: ref], else: []
    {{:ok, remove_child: children}, state}
  end

  @impl true
  def handle_pad_removed(Pad.ref(:output, ssrc), _ctx, state) do
    # TODO: parent may not know when to unlink, we need to timout SSRCs and notify about that and BYE packets over RTCP
    state = %{state | ssrcs: Map.delete(state.ssrcs, ssrc)}
    {{:ok, remove_child: {:stream_receive_bin, ssrc}}, state}
  end

  @impl true
  def handle_pad_removed(Pad.ref(:rtcp_output, _ref), _ctx, state) do
    {{:ok, stop_timer: :rtcp_report_timer, remove_child: :rtcp_forwarder}, state}
  end

  @impl true
  def handle_pad_removed(Pad.ref(name, ssrc), ctx, state)
      when name in [:input, :rtp_output] do
    case Map.fetch(ctx.children, {:stream_send_bin, ssrc}) do
      {:ok, %{terminating?: false}} ->
        state = %{state | senders_ssrcs: MapSet.delete(state.senders_ssrcs, ssrc)}
        {{:ok, remove_child: {:stream_send_bin, ssrc}}, state}

      _result ->
        {:ok, state}
    end
  end

  @impl true
  def handle_tick(:rtcp_report_timer, _ctx, state) do
    {maybe_receiver_report, report_data} =
      Session.ReceiverReport.flush_report(state.rtcp_report_data)

    {remote_ssrcs, report_data} = Session.ReceiverReport.init_report(state.ssrcs, report_data)

    {maybe_sender_report, sender_report_data} =
      Session.SenderReport.flush_report(state.rtcp_sender_report_data)

    {senders_ssrcs, sender_report_data} =
      Session.SenderReport.init_report(state.senders_ssrcs, sender_report_data)

    sender_stats_requests = Enum.map(senders_ssrcs, &{{:stream_send_bin, &1}, :send_stats})
    receiver_stats_requests = Enum.map(remote_ssrcs, &{{:stream_receive_bin, &1}, :send_stats})

    receiver_report_messages =
      case maybe_receiver_report do
        {:report, report} -> [rtcp_forwarder: {:report, report}]
        :no_report -> []
      end

    sender_report_messages =
      case maybe_sender_report do
        {:report, report} -> [rtcp_forwarder: {:report, report}]
        :no_report -> []
      end

    actions =
      Enum.map(
        receiver_report_messages ++
          receiver_stats_requests ++
          sender_report_messages ++
          sender_stats_requests,
        &{:forward, &1}
      )

    {{:ok, actions},
     %{state | rtcp_report_data: report_data, rtcp_sender_report_data: sender_report_data}}
  end

  @impl true
  def handle_notification({:new_rtp_stream, ssrc, payload_type}, :ssrc_router, _ctx, state) do
    state = put_in(state.ssrc_pt_mapping[ssrc], payload_type)
    {{:ok, notify: {:new_rtp_stream, ssrc, payload_type}}, state}
  end

  @impl true
  def handle_notification({:received_rtcp, rtcp, timestamp}, {:rtcp_parser, _ref}, _ctx, state) do
    report_data =
      Session.ReceiverReport.handle_remote_report(rtcp, timestamp, state.rtcp_report_data)

    {:ok, %{state | rtcp_report_data: report_data}}
  end

  @impl true
  def handle_notification(
        {:serializer_stats, stats},
        {:stream_send_bin, sender_ssrc},
        ctx,
        state
      ) do
    {result, report_data} =
      Session.SenderReport.handle_stats(stats, sender_ssrc, state.rtcp_sender_report_data)

    {{:ok, forward_action(result, ctx)}, %{state | rtcp_sender_report_data: report_data}}
  end

  @impl true
  def handle_notification(
        {:jitter_buffer_stats, stats},
        {:stream_receive_bin, remote_ssrc},
        ctx,
        state
      ) do
    {result, report_data} =
      Session.ReceiverReport.handle_stats(stats, remote_ssrc, state.ssrcs, state.rtcp_report_data)

    {{:ok, forward_action(result, ctx)}, %{state | rtcp_report_data: report_data}}
  end

  defp forward_action(result, ctx) do
    with {:report, report} <- result,
         true <- Map.has_key?(ctx.children, :rtcp_forwarder) do
      [forward: {:rtcp_forwarder, {:report, report}}]
    else
      _ -> []
    end
  end

  defp add_ssrc(remote_ssrc, ssrcs, generator) do
    local_ssrc = generator.([remote_ssrc | Map.keys(ssrcs)], Map.values(ssrcs))
    Map.put(ssrcs, remote_ssrc, local_ssrc)
  end

  defp get_from_register!(field, pt, state) do
    pt_mapping = get_payload_type_mapping!(pt, state)
    Map.fetch!(pt_mapping, field)
  end

  defp get_payload_type_mapping!(payload_type, state) do
    pt_mapping =
      PayloadFormat.get_payload_type_mapping(payload_type)
      |> Map.merge(state.fmt_mapping[payload_type] || %{})

    if Map.has_key?(pt_mapping, :encoding_name) and Map.has_key?(pt_mapping, :clock_rate) do
      pt_mapping
    else
      raise "Unknown RTP payload type #{payload_type}"
    end
  end

  defp get_payloader!(encoding_name, state) do
    case PayloadFormat.get(encoding_name).payloader || state.custom_payloaders[encoding_name] do
      nil -> raise "Cannot find payloader for encoding #{encoding_name}"
      payloader -> payloader
    end
  end

  defp get_depayloader!(encoding_name, state) do
    case PayloadFormat.get(encoding_name).depayloader || state.custom_depayloaders[encoding_name] do
      nil -> raise "Cannot find depayloader for encoding #{encoding_name}"
      depayloader -> depayloader
    end
  end

  defp get_output_payload_type!(ctx, ssrc) do
    pad = Pad.ref(:rtp_output, ssrc)
    %{payload_type: pt, encoding: encoding} = ctx.pads[pad].options

    unless pt || encoding do
      raise "Neither payload_type nor encoding specified for #{inspect(pad)})"
    end

    pt || PayloadFormat.get(encoding).payload_type ||
      raise "Cannot find default RTP payload type for encoding #{encoding}"
  end
end<|MERGE_RESOLUTION|>--- conflicted
+++ resolved
@@ -336,13 +336,6 @@
     if not pads_present? or Map.has_key?(ctx.children, {:stream_send_bin, ssrc}) do
       {:ok, state}
     else
-<<<<<<< HEAD
-      payload_type = get_output_payload_type(ctx, ssrc)
-      pt_mapping = get_payload_type_mapping!(payload_type, state)
-      payloader = get_payloader!(pt_mapping.encoding_name, state)
-      spec = send_stream_spec(ssrc, payload_type, payloader, pt_mapping.clock_rate, state)
-      state = %{state | senders_ssrcs: MapSet.put(state.senders_ssrcs, ssrc)}
-=======
       pad = Pad.ref(:rtp_output, ssrc)
       %{encoding: encoding_name, clock_rate: clock_rate} = ctx.pads[pad].options
       payload_type = get_output_payload_type!(ctx, ssrc)
@@ -350,7 +343,8 @@
       clock_rate = clock_rate || get_from_register!(:clock_rate, payload_type, state)
       payloader = get_payloader!(encoding_name, state)
       spec = sent_stream_spec(ssrc, payload_type, payloader, clock_rate, state)
->>>>>>> 69a12a89
+      state = %{state | senders_ssrcs: MapSet.put(state.senders_ssrcs, ssrc)}
+
       {{:ok, spec: spec}, state}
     end
   end
