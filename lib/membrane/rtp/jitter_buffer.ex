defmodule Membrane.RTP.JitterBuffer do
  @moduledoc """
  Element that buffers and reorders RTP packets based on `sequence_number`.
  """
  use Membrane.Filter
  use Bunch

<<<<<<< HEAD
  alias Membrane.{RTP, Time}
  alias Membrane.RTP.Utils
  alias Membrane.RTP.PacketStore.Entry
  alias __MODULE__.BufferStore

=======
>>>>>>> 189ef49a
  require Bitwise
  require Membrane.Logger
  alias __MODULE__.{BufferStore, Record}
  alias Membrane.RTP.Utils
  alias Membrane.{RTP, Time}

  @type packet_index :: non_neg_integer()

  @timestamp_limit Bitwise.bsl(1, 32)

  def_output_pad :output, caps: RTP, demand_mode: :auto

  def_input_pad :input, caps: RTP, demand_mode: :auto

  @default_latency 200 |> Time.milliseconds()

  def_options clock_rate: [type: :integer, spec: RTP.clock_rate_t()],
              latency: [
                type: :time,
                default: @default_latency,
                description: """
                Delay introduced by JitterBuffer
                """
              ]

  defmodule State do
    @moduledoc false
    use Bunch.Access

    defstruct store: BufferStore.new(),
              clock_rate: nil,
              latency: nil,
              waiting?: true,
              max_latency_timer: nil,
              timestamp_base: nil,
              previous_timestamp: nil

    @type t :: %__MODULE__{
            store: BufferStore.t(),
            clock_rate: RTP.clock_rate_t(),
            latency: Time.t(),
            waiting?: boolean(),
            max_latency_timer: reference
          }
  end

  @impl true
  def handle_init(%__MODULE__{latency: latency, clock_rate: clock_rate}) do
    if latency == nil do
      raise "Latancy cannot be nil"
    end

    {:ok, %State{latency: latency, clock_rate: clock_rate}}
  end

  @impl true
  def handle_start_of_stream(:input, _context, state) do
    Process.send_after(
      self(),
      :initial_latency_passed,
      state.latency |> Time.to_milliseconds()
    )

    {:ok, %{state | waiting?: true}}
  end

  @impl true
  def handle_end_of_stream(:input, _context, %State{store: store} = state) do
    {actions, state} =
      store
      |> BufferStore.dump()
      |> Enum.map_reduce(state, &record_to_action/2)

    {{:ok, actions ++ [end_of_stream: :output]}, %State{state | store: BufferStore.new()}}
  end

  @impl true
  def handle_process(:input, buffer, _context, %State{store: store, waiting?: true} = state) do
    state =
      case BufferStore.insert_buffer(store, buffer) do
        {:ok, result} ->
          %State{state | store: result}

        {:error, :late_packet} ->
          Membrane.Logger.debug("Late packet has arrived")
          state
      end

    {:ok, state}
  end

  @impl true
  def handle_process(:input, buffer, _context, %State{store: store} = state) do
    case BufferStore.insert_buffer(store, buffer) do
      {:ok, result} ->
        state = %State{state | store: result}
        send_buffers(state)

      {:error, :late_packet} ->
        Membrane.Logger.debug("Late packet has arrived")
        {:ok, state}
    end
  end

  @impl true
  def handle_event(pad, event, ctx, state), do: super(pad, event, ctx, state)

  @impl true
  def handle_other(:initial_latency_passed, _context, state) do
    state = %State{state | waiting?: false}
    send_buffers(state)
  end

  @impl true
  def handle_other(:send_buffers, _context, state) do
    state = %State{state | max_latency_timer: nil}
    send_buffers(state)
  end

  defp send_buffers(%State{store: store} = state) do
    # Flushes buffers that stayed in queue longer than latency and any gaps before them
    {too_old_records, store} = BufferStore.flush_older_than(store, state.latency)
    # Additionally, flush buffers as long as there are no gaps
    {buffers, store} = BufferStore.flush_ordered(store)

    {actions, state} = (too_old_records ++ buffers) |> Enum.map_reduce(state, &record_to_action/2)

    state = %{state | store: store} |> set_timer()

    {{:ok, actions}, state}
  end

  @spec set_timer(State.t()) :: State.t()
  defp set_timer(%State{max_latency_timer: nil, latency: latency} = state) do
    new_timer =
      case BufferStore.first_timestamp(state.store) do
        nil ->
          nil

        buffer_ts ->
          since_insertion = Time.monotonic_time() - buffer_ts
          send_after_time = max(0, latency - since_insertion) |> Time.to_milliseconds()
          Process.send_after(self(), :send_buffers, send_after_time)
      end

    %State{state | max_latency_timer: new_timer}
  end

  defp set_timer(%State{max_latency_timer: timer} = state) when timer != nil, do: state

  defp record_to_action(nil, state) do
    action = {:event, {:output, %Membrane.Event.Discontinuity{}}}
    {action, state}
  end

  defp record_to_action(%Entry{data: buffer}, state) do
    %{timestamp: rtp_timestamp} = buffer.metadata.rtp
    timestamp_base = state.timestamp_base || rtp_timestamp
    previous_timestamp = state.previous_timestamp || rtp_timestamp

    # timestamps in RTP don't have to be monotonic therefore there can be
    # a situation where in 2 consecutive packets the latter packet will have smaller timestamp
    # than the previous one while not overflowing the timestamp number
    # https://datatracker.ietf.org/doc/html/rfc3550#section-5.1

    timestamp_base =
      case Utils.from_which_rollover(previous_timestamp, rtp_timestamp, @timestamp_limit) do
        :next -> timestamp_base - @timestamp_limit
        :previous -> timestamp_base + @timestamp_limit
        :current -> timestamp_base
      end

    timestamp = div((rtp_timestamp - timestamp_base) * Time.second(), state.clock_rate)
    action = {:buffer, {:output, %{buffer | pts: timestamp}}}
    state = %{state | timestamp_base: timestamp_base, previous_timestamp: rtp_timestamp}
    {action, state}
  end
end<|MERGE_RESOLUTION|>--- conflicted
+++ resolved
@@ -5,17 +5,11 @@
   use Membrane.Filter
   use Bunch
 
-<<<<<<< HEAD
-  alias Membrane.{RTP, Time}
-  alias Membrane.RTP.Utils
-  alias Membrane.RTP.PacketStore.Entry
-  alias __MODULE__.BufferStore
-
-=======
->>>>>>> 189ef49a
   require Bitwise
   require Membrane.Logger
-  alias __MODULE__.{BufferStore, Record}
+
+  alias __MODULE__.BufferStore
+  alias Membrane.RTP.PacketStore.Entry
   alias Membrane.RTP.Utils
   alias Membrane.{RTP, Time}
 
