--- conflicted
+++ resolved
@@ -16,13 +16,8 @@
   require Membrane.Logger
   require Membrane.TelemetryMetrics
 
-<<<<<<< HEAD
-  alias __MODULE__.RequireExtensions
+  alias __MODULE__.StreamsInfo
   alias Membrane.{Buffer, RTCP, RTCPEvent, RTP, SRTP}
-=======
-  alias __MODULE__.StreamsInfo
-  alias Membrane.{RTCP, RTCPEvent, RTP, SRTP}
->>>>>>> f87bfddd
 
   @packet_arrival_event [Membrane.RTP, :packet, :arrival]
   @new_inbound_track_event [Membrane.RTP, :inbound_track, :new]
