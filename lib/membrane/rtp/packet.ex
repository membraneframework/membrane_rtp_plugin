defmodule Membrane.RTP.Packet do
  @moduledoc """
  Defines a struct describing an RTP packet and a way to parse and serialize it.
  Based on [RFC3550](https://tools.ietf.org/html/rfc3550#page-13)

  Supports only one-byte header from [RFC8285](https://datatracker.ietf.org/doc/html/rfc8285#section-4.2),
  as according to the document this form is preferred and it must be supported by all receivers.
  """

  alias Membrane.RTP.{Header, Utils}

  @type t :: %__MODULE__{
          header: Header.t(),
          payload: binary()
        }

  @typedoc """
  Possible padding size.

  It includes the last byte denoting the size of the padding.
  """
  @type padding_size :: 0..255

  @enforce_keys [:header, :payload]
  defstruct @enforce_keys

  # 0xBEDE for Venerable Bede from RFC 8285
  @one_byte_header_identifier <<0xBE, 0xDE>>

  @spec identify(binary()) :: :rtp | :rtcp
  def identify(<<_first_byte, _marker::1, payload_type::7, _rest::binary>>)
      when payload_type in 64..95,
      do: :rtcp

  def identify(_packet), do: :rtp

<<<<<<< HEAD
  # This is the max amount of padding that can be added. It is limited by the size of the padding size indication
  # being 1 byte
  @padding_packet_size 256

  @doc """
  Returns the constant size of the padding packet
  """
  @spec padding_packet_size() :: non_neg_integer()
  def padding_packet_size(), do: @padding_packet_size

  @spec serialize(t, align_to: pos_integer()) :: binary
  def serialize(
        %__MODULE__{} = packet,
        [align_to: align_to, is_padding_packet?: is_padding?] \\ [
          align_to: 1,
          is_padding_packet?: false
        ]
      ) do
    %__MODULE__{header: header, payload: payload} = packet
    %Header{version: 2} = header
    has_padding = if is_padding?, do: 1, else: 0
=======
  @spec serialize(t, padding_size: padding_size()) :: binary
  def serialize(%__MODULE__{} = packet, opts \\ []) do
    %__MODULE__{header: header, payload: payload} = packet
    %Header{version: 2} = header
    padding_size = Keyword.get(opts, :padding_size, 0)
    has_padding = if padding_size > 0, do: 1, else: 0
>>>>>>> 189ef49a
    has_extension = if header.extensions == [], do: 0, else: 1
    marker = if header.marker, do: 1, else: 0
    csrcs = Enum.map_join(header.csrcs, &<<&1::32>>)
    padding = Utils.generate_padding(padding_size)

<<<<<<< HEAD
    header =
      <<header.version::2, has_padding::1, has_extension::1, length(header.csrcs)::4, marker::1,
        header.payload_type::7, header.sequence_number::16, header.timestamp::32, header.ssrc::32,
        csrcs::binary, serialize_header_extensions(header.extensions)::binary>>

    payload =
      if is_padding? do
        # TODO: fix alignment
        # -1 accounts for the last
        padding_size = @padding_packet_size - byte_size(header)
        <<padding_size::integer-size(padding_size)-unit(8)>>
      else
        payload
      end

    serialized = header <> payload

    case Utils.align(serialized, align_to) do
      {serialized, 0} ->
        serialized

      {serialized, _padding} ->
        <<pre::2, _has_padding::1, post::bitstring>> = serialized
        <<pre::2, 1::1, post::bitstring>>
    end
=======
    <<header.version::2, has_padding::1, has_extension::1, length(header.csrcs)::4, marker::1,
      header.payload_type::7, header.sequence_number::16, header.timestamp::32, header.ssrc::32,
      csrcs::binary, serialize_header_extensions(header.extensions)::binary, payload::binary,
      padding::binary>>
>>>>>>> 189ef49a
  end

  defp serialize_header_extensions([]), do: <<>>

  defp serialize_header_extensions(extensions) do
    extensions =
      Enum.reduce(extensions, <<>>, fn extension, acc ->
        acc <> serialize_header_extension(extension)
      end)

    extensions_size = byte_size(extensions)
    padding = calculate_padding_size(extensions_size) * 8

    extension_header_size =
      div(extensions_size, 4) + if rem(extensions_size, 4) == 0, do: 0, else: 1

    <<@one_byte_header_identifier, extension_header_size::16,
      extensions::binary-size(extensions_size), 0::integer-size(padding)>>
  end

  defp calculate_padding_size(extensions_size) do
    how_many_bytes_over_32 = rem(extensions_size, 4)
    if how_many_bytes_over_32 == 0, do: 0, else: 4 - how_many_bytes_over_32
  end

  defp serialize_header_extension(nil) do
    <<>>
  end

  defp serialize_header_extension(%Header.Extension{data: data} = extension) do
    data_size = byte_size(data) - 1
    <<extension.identifier::integer-size(4), data_size::integer-size(4), data::binary>>
  end

  @spec parse(binary(), boolean()) ::
          {:ok,
           %{packet: t(), padding_size: padding_size(), total_header_size: non_neg_integer()}}
          | {:error, :wrong_version | :malformed_packet}
  def parse(packet, encrypted?)

  def parse(<<version::2, _payload::bitstring>>, _encrypted?) when version != 2,
    do: {:error, :wrong_version}

  def parse(
        <<version::2, has_padding::1, has_extension::1, csrcs_cnt::4, marker::1, payload_type::7,
          sequence_number::16, timestamp::32, ssrc::32, csrcs::binary-size(csrcs_cnt)-unit(32),
          rest::binary>> = original_packet,
        encrypted?
      ) do
    with {:ok, {extensions, payload}} <-
           parse_header_extension(rest, has_extension == 1),
         {:ok, {payload, padding}} <-
           Utils.strip_padding(payload, not encrypted? and has_padding == 1) do
      header = %Header{
        version: version,
        marker: marker == 1,
        ssrc: ssrc,
        sequence_number: sequence_number,
        payload_type: payload_type,
        timestamp: timestamp,
        csrcs: for(<<csrc::32 <- csrcs>>, do: csrc),
        extensions: extensions
      }

      {:ok,
       %{
         packet: %__MODULE__{
           header: header,
           payload: if(encrypted?, do: original_packet, else: payload)
         },
         padding_size: padding,
         total_header_size: byte_size(original_packet) - byte_size(payload) - padding
       }}
    else
      :error -> {:error, :malformed_packet}
    end
  end

  def parse(_binary, _parse_payload?), do: {:error, :malformed_packet}

  defp parse_header_extension(binary, header_present?)
  defp parse_header_extension(binary, false), do: {:ok, {[], binary}}

  defp parse_header_extension(
         <<_profile_specific::binary-size(2), data_len::16, data::binary-size(data_len)-unit(32),
           rest::binary>>,
         true
       ) do
    extensions = parse_extension_data(data, [])
    extensions = Enum.reverse(extensions)
    {:ok, {extensions, rest}}
  end

  defp parse_header_extension(_binary, true), do: :error

  defp parse_extension_data(<<>>, acc), do: acc

  defp parse_extension_data(data, acc) do
    case parse_one_byte_header(data) do
      {data, rest} -> parse_extension_data(rest, [data | acc])
      rest -> parse_extension_data(rest, acc)
    end
  end

  # According to RFC8285:
  #   - ID=0 and length=0 is a padding byte
  #   - ID=0 and length>0 must terminate further parsing
  #   - ID=15 must terminate further parsing
  defp parse_one_byte_header(<<0::4, 0::4, extensions::binary>>),
    do: extensions

  defp parse_one_byte_header(<<0::4, _len_data::4, _rest::binary>>),
    do: <<>>

  defp parse_one_byte_header(<<15::4, _len_data::4, _rest::binary>>),
    do: <<>>

  defp parse_one_byte_header(
         <<local_identifier::integer-size(4), len_data::integer-size(4), extensions::binary>>
       ) do
    len_data = len_data + 1
    <<data::binary-size(len_data), next_extensions::binary>> = extensions
    extension = %Header.Extension{identifier: local_identifier, data: data}
    {extension, next_extensions}
  end
end<|MERGE_RESOLUTION|>--- conflicted
+++ resolved
@@ -34,73 +34,21 @@
 
   def identify(_packet), do: :rtp
 
-<<<<<<< HEAD
-  # This is the max amount of padding that can be added. It is limited by the size of the padding size indication
-  # being 1 byte
-  @padding_packet_size 256
-
-  @doc """
-  Returns the constant size of the padding packet
-  """
-  @spec padding_packet_size() :: non_neg_integer()
-  def padding_packet_size(), do: @padding_packet_size
-
-  @spec serialize(t, align_to: pos_integer()) :: binary
-  def serialize(
-        %__MODULE__{} = packet,
-        [align_to: align_to, is_padding_packet?: is_padding?] \\ [
-          align_to: 1,
-          is_padding_packet?: false
-        ]
-      ) do
-    %__MODULE__{header: header, payload: payload} = packet
-    %Header{version: 2} = header
-    has_padding = if is_padding?, do: 1, else: 0
-=======
   @spec serialize(t, padding_size: padding_size()) :: binary
   def serialize(%__MODULE__{} = packet, opts \\ []) do
     %__MODULE__{header: header, payload: payload} = packet
     %Header{version: 2} = header
     padding_size = Keyword.get(opts, :padding_size, 0)
     has_padding = if padding_size > 0, do: 1, else: 0
->>>>>>> 189ef49a
     has_extension = if header.extensions == [], do: 0, else: 1
     marker = if header.marker, do: 1, else: 0
     csrcs = Enum.map_join(header.csrcs, &<<&1::32>>)
     padding = Utils.generate_padding(padding_size)
 
-<<<<<<< HEAD
-    header =
-      <<header.version::2, has_padding::1, has_extension::1, length(header.csrcs)::4, marker::1,
-        header.payload_type::7, header.sequence_number::16, header.timestamp::32, header.ssrc::32,
-        csrcs::binary, serialize_header_extensions(header.extensions)::binary>>
-
-    payload =
-      if is_padding? do
-        # TODO: fix alignment
-        # -1 accounts for the last
-        padding_size = @padding_packet_size - byte_size(header)
-        <<padding_size::integer-size(padding_size)-unit(8)>>
-      else
-        payload
-      end
-
-    serialized = header <> payload
-
-    case Utils.align(serialized, align_to) do
-      {serialized, 0} ->
-        serialized
-
-      {serialized, _padding} ->
-        <<pre::2, _has_padding::1, post::bitstring>> = serialized
-        <<pre::2, 1::1, post::bitstring>>
-    end
-=======
     <<header.version::2, has_padding::1, has_extension::1, length(header.csrcs)::4, marker::1,
       header.payload_type::7, header.sequence_number::16, header.timestamp::32, header.ssrc::32,
       csrcs::binary, serialize_header_extensions(header.extensions)::binary, payload::binary,
       padding::binary>>
->>>>>>> 189ef49a
   end
 
   defp serialize_header_extensions([]), do: <<>>
