--- conflicted
+++ resolved
@@ -8,18 +8,12 @@
   """
   use Membrane.Filter
 
-<<<<<<< HEAD
-  alias Membrane.{Buffer, RTP, Time}
-  alias Membrane.RTCP.ReceiverReport
-  alias Membrane.RTP.{PacketStore, RetransmissionRequest}
-
   require Bitwise
   require Membrane.Logger
-=======
-  require Bitwise
+
   alias Membrane.RTCP.ReceiverReport
   alias Membrane.{Buffer, RTP, Time}
->>>>>>> 189ef49a
+  alias Membrane.RTP.{PacketStore, RetransmissionRequest}
 
   @max_dropout 3000
 
