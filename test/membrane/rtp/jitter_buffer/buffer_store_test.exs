--- conflicted
+++ resolved
@@ -2,14 +2,10 @@
   use ExUnit.Case, async: true
   use Bunch
 
-<<<<<<< HEAD
+  alias Membrane.RTP.BufferFactory
+  alias Membrane.RTP.JitterBuffer.BufferStore
   alias Membrane.RTP.PacketStore
   alias Membrane.RTP.PacketStore.Entry
-  alias Membrane.RTP.JitterBuffer.BufferStore
-=======
->>>>>>> 189ef49a
-  alias Membrane.RTP.BufferFactory
-  alias Membrane.RTP.JitterBuffer.{BufferStore, Record}
 
   @seq_number_limit 65_536
   @base_index 65_505
