defmodule Membrane.RTP.StreamReceiveBinTest do
  use ExUnit.Case

  import Membrane.Testing.Assertions

  alias Membrane.RTP
  alias Membrane.RTP.StreamReceiveBin
  alias Membrane.RTP.H264
  alias Membrane.Testing

  @pcap_file "test/fixtures/rtp/session/demo.pcap"
  @frames_count 1038
  @ssrc 790_688_045
  @h264_clock_rate 90_000

  defmodule FrameCounter do
    use Membrane.Sink

    def_input_pad :input, demand_unit: :buffers, caps: :any

    @impl true
    def handle_init(_opts), do: {:ok, %{counter: 0}}

    @impl true
    def handle_prepared_to_playing(_ctx, state),
      do: {{:ok, demand: :input}, state}

    @impl true
    def handle_write(_pad, _buff, _context, %{counter: c}),
      do: {{:ok, demand: :input}, %{counter: c + 1}}

    @impl true
    def handle_end_of_stream(_pad, _ctx, %{counter: c} = state),
      do: {{:ok, notify: {:frame_count, c}}, state}
  end

  test "RTP stream passes through bin properly" do
    opts = %Testing.Pipeline.Options{
      elements: [
        pcap: %Membrane.Element.Pcap.Source{path: @pcap_file},
        rtp_parser: RTP.Parser,
        rtp: %StreamReceiveBin{
          depayloader: H264.Depayloader,
<<<<<<< HEAD
          rtcp_interval: 5 |> Membrane.Time.seconds(),
          local_ssrc: @ssrc,
          remote_ssrc: @ssrc,
          clock_rate: @h264_clock_rate
=======
          remote_ssrc: @ssrc,
          local_ssrc: 0,
          clock_rate: @h264_clock_rate,
          rtcp_report_interval: Membrane.Time.seconds(5),
          rtcp_fir_interval: nil
>>>>>>> 93ceb580
        },
        video_parser: %Membrane.H264.FFmpeg.Parser{framerate: {30, 1}},
        frame_counter: FrameCounter
      ]
    }

    {:ok, pipeline} = Testing.Pipeline.start_link(opts)

    Testing.Pipeline.play(pipeline)

    assert_pipeline_playback_changed(pipeline, _, :playing)
    assert_start_of_stream(pipeline, :rtp_parser)
    assert_start_of_stream(pipeline, :frame_counter)
    assert_end_of_stream(pipeline, :rtp_parser, :input, 4000)
    assert_end_of_stream(pipeline, :frame_counter)
    assert_pipeline_notified(pipeline, :frame_counter, {:frame_count, count})
    assert count == @frames_count

    Testing.Pipeline.stop_and_terminate(pipeline, blocking?: true)
  end

  test "RTCP reports are generated properly" do
    pcap_file = "test/fixtures/rtp/session/h264_before_sr.pcap"

    opts = %Testing.Pipeline.Options{
      elements: [
        pcap: %Membrane.Element.Pcap.Source{
          path: pcap_file,
          packet_transformer: fn %ExPcap.Packet{
                                   packet_header: %{ts_sec: sec, ts_usec: usec},
                                   parsed_packet_data: {_, payload}
                                 } ->
            arrival_ts = Membrane.Time.seconds(sec) + Membrane.Time.microseconds(usec)
            %Membrane.Buffer{payload: payload, metadata: %{arrival_ts: arrival_ts}}
          end
        },
        rtp_parser: RTP.Parser,
        rtp: %StreamReceiveBin{
          rtcp_interval: 5 |> Membrane.Time.seconds(),
          depayloader: H264.Depayloader,
<<<<<<< HEAD
          remote_ssrc: 4_194_443_425,
          local_ssrc: 4_194_443_425,
          clock_rate: @h264_clock_rate
=======
          local_ssrc: 0,
          remote_ssrc: 4_194_443_425,
          clock_rate: @h264_clock_rate,
          rtcp_report_interval: Membrane.Time.seconds(5),
          rtcp_fir_interval: nil
>>>>>>> 93ceb580
        },
        sink: Testing.Sink
      ]
    }

    {:ok, pipeline} = Testing.Pipeline.start_link(opts)

    Testing.Pipeline.play(pipeline)

    assert_pipeline_playback_changed(pipeline, _, :playing)
    assert_start_of_stream(pipeline, :rtp_parser)
    assert_start_of_stream(pipeline, :sink)
    assert_end_of_stream(pipeline, :rtp_parser, :input, 4000)
    assert_end_of_stream(pipeline, :sink)
    Testing.Pipeline.stop_and_terminate(pipeline, blocking?: true)
  end
end<|MERGE_RESOLUTION|>--- conflicted
+++ resolved
@@ -41,18 +41,11 @@
         rtp_parser: RTP.Parser,
         rtp: %StreamReceiveBin{
           depayloader: H264.Depayloader,
-<<<<<<< HEAD
-          rtcp_interval: 5 |> Membrane.Time.seconds(),
-          local_ssrc: @ssrc,
-          remote_ssrc: @ssrc,
-          clock_rate: @h264_clock_rate
-=======
           remote_ssrc: @ssrc,
           local_ssrc: 0,
           clock_rate: @h264_clock_rate,
           rtcp_report_interval: Membrane.Time.seconds(5),
           rtcp_fir_interval: nil
->>>>>>> 93ceb580
         },
         video_parser: %Membrane.H264.FFmpeg.Parser{framerate: {30, 1}},
         frame_counter: FrameCounter
@@ -91,19 +84,12 @@
         },
         rtp_parser: RTP.Parser,
         rtp: %StreamReceiveBin{
-          rtcp_interval: 5 |> Membrane.Time.seconds(),
           depayloader: H264.Depayloader,
-<<<<<<< HEAD
-          remote_ssrc: 4_194_443_425,
-          local_ssrc: 4_194_443_425,
-          clock_rate: @h264_clock_rate
-=======
           local_ssrc: 0,
           remote_ssrc: 4_194_443_425,
           clock_rate: @h264_clock_rate,
           rtcp_report_interval: Membrane.Time.seconds(5),
           rtcp_fir_interval: nil
->>>>>>> 93ceb580
         },
         sink: Testing.Sink
       ]
