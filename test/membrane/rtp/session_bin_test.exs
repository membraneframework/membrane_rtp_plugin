--- conflicted
+++ resolved
@@ -262,12 +262,8 @@
           output: output,
           fmt_mapping: @fmt_mapping,
           rtcp_input: [sender_report],
-<<<<<<< HEAD
-          rtcp_receiver_report_interval: Membrane.Time.second()
-=======
-          rtcp_report_interval: Membrane.Time.second(),
+          rtcp_receiver_report_interval: Membrane.Time.second(),
           payload_and_depayload: payload_and_depayload
->>>>>>> 7079d8de
         }
       }
       |> Testing.Pipeline.start_link()
