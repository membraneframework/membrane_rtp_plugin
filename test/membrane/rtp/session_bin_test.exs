defmodule Membrane.RTP.Session.BinTest do
  use ExUnit.Case

  import Membrane.Testing.Assertions

  alias Membrane.{RemoteStream, RTP, RTCP}
  alias Membrane.RTP.PayloadFormat
  alias Membrane.Testing

  @rtp_input %{
    pcap: "test/fixtures/rtp/session/demo_rtp.pcap",
    audio: %{ssrc: 439_017_412, frames_n: 20},
    video: %{ssrc: 670_572_639, frames_n: 287}
  }
  @srtp_input %{
    pcap: "test/fixtures/rtp/session/srtp.pcap",
    audio: %{ssrc: 1_445_851_800, frames_n: 160},
    video: %{ssrc: 3_546_707_599, frames_n: 798},
    srtp_policies: [
      %ExLibSRTP.Policy{
        ssrc: :any_inbound,
        key: "aaaaaaaaaaaaaaaaaaaaaaaaaaaaaa"
      }
    ]
  }
  @rtp_output %{
    video: %{ssrc: 1234, packets_n: 300}
  }

  @fmt_mapping %{96 => {:H264, 90_000}, 127 => {:MPA, 90_000}}

  # asserts all specified buffers were received by a sink in any order
  defp assert_specified_buffers(_pipeline, _sink, []), do: :ok

  defp assert_specified_buffers(pipeline, sink, match_funs) do
    assert_sink_buffer(pipeline, sink, buffer)

    case Enum.split_with(match_funs, & &1.(buffer)) do
      {[_matching_funs], match_funs} ->
        assert_specified_buffers(pipeline, sink, match_funs)

      {matching_funs, match_funs} ->
        raise "Expected the buffer #{inspect(buffer)} to match exactly one match function, while it matched #{inspect(matching_funs)}. Remaining funs: #{inspect(match_funs)}."
    end
  end

  defmodule Pauser do
    # move to Core.Testing?
    @moduledoc """
    Forwards buffers until reaching a pause point, i.e. after receiving a configured number of them.
    Continues forwarding upon receiving `:continue` message.
    """
    use Membrane.Filter
    def_input_pad :input, demand_unit: :buffers, caps: :any
    def_output_pad :output, caps: :any

    def_options pause_after: [
                  spec: [integer],
                  default: [],
                  description: "List of pause points."
                ]

    @impl true
    def handle_init(opts) do
      {:ok, Map.from_struct(opts) |> Map.merge(%{cnt: 0})}
    end

    @impl true
    def handle_demand(:output, size, :buffers, _ctx, %{pause_after: [pause | _]} = state) do
      {{:ok, demand: {:input, min(size, pause - state.cnt)}}, state}
    end

    @impl true
    def handle_demand(:output, size, :buffers, _ctx, state) do
      {{:ok, demand: {:input, size}}, state}
    end

    @impl true
    def handle_process(:input, buffer, _ctx, state) do
      {{:ok, buffer: {:output, buffer}}, Map.update!(state, :cnt, &(&1 + 1))}
    end

    @impl true
    def handle_other(:continue, _ctx, state) do
      {{:ok, redemand: :output}, Map.update!(state, :pause_after, &tl/1)}
    end
  end

  defmodule DynamicPipeline do
    use Membrane.Pipeline

    @impl true
    def handle_init(options) do
      rtp_input_ref = make_ref()

      {:ok, h264_payloader} = Membrane.RTP.PayloadFormatResolver.payloader(:H264)

      spec = %ParentSpec{
        children: [
          pcap: %Membrane.Element.Pcap.Source{path: options.input.pcap},
          pauser: %Pauser{pause_after: [15]},
          rtp: %RTP.SessionBin{
            fmt_mapping: options.fmt_mapping,
            rtcp_receiver_report_interval: options.rtcp_receiver_report_interval,
            secure?: Map.has_key?(options.input, :srtp_policies),
            srtp_policies: Map.get(options.input, :srtp_policies, []),
            receiver_ssrc_generator: fn [sender_ssrc | _local_ssrcs], _remote_ssrcs ->
              sender_ssrc
            end
          },
          hackney: %Membrane.Hackney.Source{
            location:
<<<<<<< HEAD
              "https://membraneframework.github.io/static/samples/big-buck-bunny/bun33s_720x480.h264"
=======
              "https://raw.githubusercontent.com/membraneframework/static/gh-pages/samples/ffmpeg-testsrc.h264"
>>>>>>> 1a524bf2
          },
          parser: %Membrane.H264.FFmpeg.Parser{framerate: {30, 1}, alignment: :nal},
          rtp_sink: Testing.Sink,
          rtcp_source: %Testing.Source{
            output: options.rtcp_input,
            caps: %RemoteStream{type: :packetized, content_format: RTCP}
          },
          rtcp_sink: Testing.Sink
        ],
        links: [
          link(:rtcp_source)
          |> to(:rtp)
          |> via_out(Pad.ref(:rtcp_receiver_output, rtp_input_ref))
          |> to(:rtcp_sink),
          link(:pcap)
          |> to(:pauser)
          |> via_in(Pad.ref(:rtp_input, rtp_input_ref))
          |> to(:rtp),
          # in case of payload_and_depayload option being true,
          # session bin is responsible for payloading the stream
          #
          # to test the case where stream is already payloaded (payload_and_depayload being false)
          # we need to manually add payloader bin and then link it with the session bin
          if options.payload_and_depayload do
            link(:hackney)
            |> to(:parser)
            |> via_in(Pad.ref(:input, options.output.video.ssrc),
              options: [payloader: h264_payloader]
            )
            |> to(:rtp)
            |> via_out(Pad.ref(:rtp_output, options.output.video.ssrc),
              options: [encoding: :H264]
            )
            |> to(:rtp_sink)
          else
            # assume that incoming stream is already payloaded when entering session bin
            link(:hackney)
            |> to(:parser)
            |> to(:payloader, %RTP.PayloaderBin{
              payloader: h264_payloader,
              payload_type: PayloadFormat.get(:H264).payload_type,
              ssrc: options.output.video.ssrc,
              clock_rate: 90_000
            })
            |> via_in(Pad.ref(:input, options.output.video.ssrc))
            |> to(:rtp)
            |> via_out(Pad.ref(:rtp_output, options.output.video.ssrc),
              options: [encoding: :H264]
            )
            |> to(:rtp_sink)
          end
        ]
      }

      {{:ok, spec: spec},
       %{fmt_mapping: options.fmt_mapping, payload_and_depayload: options.payload_and_depayload}}
    end

    @impl true
    def handle_notification({:new_rtp_stream, ssrc, pt, _extensions}, :rtp, _ctx, state) do
      {encoding, _clock_rate} = Map.fetch!(state.fmt_mapping, pt)

      depayloader =
        if state.payload_and_depayload do
          {:ok, depayloader} = RTP.PayloadFormatResolver.depayloader(encoding)

          depayloader
        else
          nil
        end

      spec = %ParentSpec{
        children: [
          {{:sink, ssrc}, Testing.Sink}
        ],
        links: [
          link(:rtp)
          |> via_out(Pad.ref(:output, ssrc),
            options: [depayloader: depayloader, rtcp_fir_interval: nil]
          )
          |> to({:sink, ssrc})
        ]
      }

      {{:ok, spec: spec}, state}
    end

    @impl true
    def handle_notification(_notification, _child, _ctx, state) do
      {:ok, state}
    end
  end

  test "RTP streams passes through RTP bin properly" do
    sender_report =
      %Membrane.RTCP.SenderReportPacket{
        reports: [],
        sender_info: %{
          rtp_timestamp: 555_689_664,
          sender_octet_count: 27_843,
          sender_packet_count: 158,
          wallclock_timestamp: 1_582_306_181_225_999_999
        },
        ssrc: @rtp_input.video.ssrc
      }
      |> Membrane.RTCP.Packet.serialize()

    test_stream(
      @rtp_input,
      @rtp_output,
      sender_report,
      [@rtp_input.video.ssrc, @rtp_input.audio.ssrc],
      [@rtp_output.video.ssrc],
      true
    )

    test_stream(
      @rtp_input,
      @rtp_output,
      sender_report,
      [@rtp_input.video.ssrc, @rtp_input.audio.ssrc],
      [@rtp_output.video.ssrc],
      false
    )
  end

  test "SRTP streams passes through RTP bin properly" do
    encrypted_sender_report =
      <<128, 200, 0, 6, 222, 173, 190, 239, 42, 166, 210, 47, 206, 167, 216, 36, 40, 33, 84, 200,
        33, 116, 108, 233, 19, 36, 26, 247, 128, 0, 0, 1, 255, 96, 51, 225, 176, 61, 171, 239, 14,
        63>>

    test_stream(@srtp_input, @rtp_output, encrypted_sender_report, [], [], true)
    test_stream(@srtp_input, @rtp_output, encrypted_sender_report, [], [], false)
  end

  defp test_stream(
         input,
         output,
         sender_report,
         rr_senders_ssrcs,
         _sr_senders_ssrcs,
         payload_and_depayload
       ) do
    {:ok, pipeline} =
      %Testing.Pipeline.Options{
        module: DynamicPipeline,
        custom_args: %{
          input: input,
          output: output,
          fmt_mapping: @fmt_mapping,
          rtcp_input: [sender_report],
          rtcp_receiver_report_interval: Membrane.Time.second(),
          payload_and_depayload: payload_and_depayload
        }
      }
      |> Testing.Pipeline.start_link()

    Testing.Pipeline.play(pipeline)
    assert_pipeline_playback_changed(pipeline, _, :playing)

    %{audio: %{ssrc: audio_ssrc}, video: %{ssrc: video_ssrc}} = input

    assert_start_of_stream(pipeline, {:sink, ^video_ssrc})
    assert_start_of_stream(pipeline, {:sink, ^audio_ssrc})
    assert_start_of_stream(pipeline, :rtp_sink)
    assert_start_of_stream(pipeline, :rtcp_sink)

    rr_match_funs =
      Enum.map(
        rr_senders_ssrcs,
        &fn buffer ->
          case RTCP.Packet.parse(buffer.payload) do
            {:ok, [%RTCP.ReceiverReportPacket{reports: [%RTCP.ReportPacketBlock{ssrc: ^&1}]}]} ->
              true

            _result ->
              false
          end
        end
      )

    assert_specified_buffers(pipeline, :rtcp_sink, rr_match_funs)

    Testing.Pipeline.message_child(pipeline, :pauser, :continue)

    1..input.video.frames_n
    |> Enum.each(fn _i ->
      assert_sink_buffer(pipeline, {:sink, video_ssrc}, %Membrane.Buffer{})
    end)

    1..input.audio.frames_n
    |> Enum.each(fn _i ->
      assert_sink_buffer(pipeline, {:sink, audio_ssrc}, %Membrane.Buffer{})
    end)

    1..output.video.packets_n
    |> Enum.each(fn _i ->
      assert_sink_buffer(pipeline, :rtp_sink, %Membrane.Buffer{})
    end)

    assert_end_of_stream(pipeline, {:sink, ^video_ssrc})
    Testing.Pipeline.stop_and_terminate(pipeline, blocking?: true)
    assert_pipeline_playback_changed(pipeline, _, :stopped)
  end
end<|MERGE_RESOLUTION|>--- conflicted
+++ resolved
@@ -110,11 +110,7 @@
           },
           hackney: %Membrane.Hackney.Source{
             location:
-<<<<<<< HEAD
-              "https://membraneframework.github.io/static/samples/big-buck-bunny/bun33s_720x480.h264"
-=======
               "https://raw.githubusercontent.com/membraneframework/static/gh-pages/samples/ffmpeg-testsrc.h264"
->>>>>>> 1a524bf2
           },
           parser: %Membrane.H264.FFmpeg.Parser{framerate: {30, 1}, alignment: :nal},
           rtp_sink: Testing.Sink,
