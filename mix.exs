--- conflicted
+++ resolved
@@ -73,12 +73,6 @@
 
   defp deps do
     [
-<<<<<<< HEAD
-      {:membrane_core, "~> 0.7.0", override: true},
-      {:membrane_rtp_format, "~> 0.3.1"},
-      {:membrane_remote_stream_format, "~> 0.1.0"},
-      {:membrane_element_pcap, github: "membraneframework/membrane-element-pcap", only: :test},
-=======
       {:membrane_core, "~> 0.7.0"},
       {:membrane_rtp_format, "~> 0.3.1"},
       {:membrane_rtp_h264_plugin, "~> 0.5.0", only: :test},
@@ -87,7 +81,6 @@
       {:membrane_element_pcap, github: "membraneframework/membrane-element-pcap", only: :test},
       {:membrane_element_udp, "~> 0.5.0", only: :test},
       {:membrane_hackney_plugin, "~> 0.5.0", only: :test},
->>>>>>> 93ceb580
       {:ex_libsrtp, "~> 0.1.0", optional: true},
       {:bunch, "~> 1.0"},
       {:heap, "~> 2.0.2"},
@@ -97,15 +90,7 @@
       {:ex_doc, "~> 0.21", only: :dev, runtime: false},
       {:dialyxir, "~> 1.0", only: :dev, runtime: false},
       {:excoveralls, ">= 0.8.0", only: :test},
-<<<<<<< HEAD
-      {:membrane_rtp_h264_plugin, "~> 0.5.0", only: :test},
-      {:membrane_rtp_mpegaudio_plugin, "~> 0.6.0", only: :test},
-      {:membrane_h264_ffmpeg_plugin, "~> 0.9.0", only: :test},
-      {:membrane_element_udp, "~> 0.5.0", only: :test},
-      {:membrane_hackney_plugin, "~> 0.5.0", only: :test}
-=======
       {:credo, "~> 1.5", only: :dev, runtime: false}
->>>>>>> 93ceb580
     ]
   end
 end